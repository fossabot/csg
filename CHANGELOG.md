--- conflicted
+++ resolved
@@ -1,19 +1,17 @@
 For more detailed information about the changes see the history of the
 [repository](https://github.com/votca/csg/commits/master).
 
-<<<<<<< HEAD
-## Version 1.6 _SuperPelagia_ (released XX.02.20)
-* enforce periodic boundaries for dihedrals (#500)
-* add warning about dihedrals (#500)
-* fix typo in option in potential_extrapolate (#502)
-=======
 ## Version 1.7-dev
 * remove topology item (#486)
 * switch to local includes (#487)
 * add default units to readers (#483)
 * update bead related classes (#475, #474, #469, #468, #460)
 * update boundary class (#457)
->>>>>>> a455385d
+
+## Version 1.6 _SuperPelagia_ (released XX.02.20)
+* enforce periodic boundaries for dihedrals (#500)
+* add warning about dihedrals (#500)
+* fix typo in option in potential_extrapolate (#502)
 
 ## Version 1.6_rc2 (released 10.02.20)
 * fix inheritance bug in cmake files (#466) 
