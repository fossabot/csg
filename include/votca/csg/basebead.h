--- conflicted
+++ resolved
@@ -108,13 +108,9 @@
 
 protected:
   BaseBead()
-<<<<<<< HEAD
-      : TopologyItem(nullptr), _type(nullptr), _mol(nullptr), _mass(0.0),
-        _bPos(false){};
-=======
       : TopologyItem(nullptr), MoleculeItem(nullptr), _type(nullptr), 
-      _mass(0.0), _q(0.0), _bPos(false){};
->>>>>>> 67da3638
+      _mass(0.0), _bPos(false){};
+
 
   BeadType *_type;
 
