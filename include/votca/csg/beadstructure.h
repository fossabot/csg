/*
 * Copyright 2009-2019 The VOTCA Development Team (http://www.votca.org)
 *
 * Licensed under the Apache License, Version 2.0 (the "License");
 * you may not use this file except in compliance with the License.
 * You may obtain a copy of the License at
 *
 *     http://www.apache.org/licenses/LICENSE-2.0
 *
 * Unless required by applicable law or agreed to in writing, software
 * distributed under the License is distributed on an "AS IS" BASIS,
 * WITHOUT WARRANTIES OR CONDITIONS OF ANY KIND, either express or implied.
 * See the License for the specific language governing permissions and
 * limitations under the License.
 *
 */

#ifndef _VOTCA_CSG_BEADSTRUCTURE_H
#define _VOTCA_CSG_BEADSTRUCTURE_H

#include <iostream>
#include <unordered_map>
#include <votca/tools/graph.h>
#include <votca/tools/graph_bf_visitor.h>
#include <votca/tools/graphalgorithm.h>
#include <votca/tools/graphdistvisitor.h>

namespace TOOLS = votca::tools;

namespace votca {
namespace csg {

/**
 * \brief Designed to determine if the structure beads passed in
 *
 * Essentially it will have the functionality to determine if the stored beads
 * make up a single molecule. It can also break the stored beads up into
 * molecules. It can compare two bead structures and determine if they are the
 * same structure. The Ids of a bead will not determine if a structure is
 * equivalent or not. Each bead must have a unique Id.
 *
 * E.g. If a beadstructure is composed of the following:
 *
 * BeadStructure 1
 * Name:"A" Id:1 ---- Name:"B" Id:2
 *
 * BeadStucture 2
 * Name:"A" Id:3 ---- Name:"B" Id:4
 *
 * Here BeadStructure 1 and 2 will compare equal
 *
 **/
template <class T>
class BeadStructure {
 public:
<<<<<<< HEAD
  
=======
  BeadStructure() : structureIdUpToDate(false), graphUpToDate(false){};
>>>>>>> c3402eac
  ~BeadStructure() {}

  /**
   * \brief Determine if the bead structure consists of a single connected
   * structure
   *
   * This function will determine if all beads in the structure are connected
   * somehow to everyother bead. The connection does not have to be direct
   *
   * @return - returns a boolean true if it is a single Structure
   **/
  bool isSingleStructure();

  /**
   * \brief returns the number of beads in the bead structure
   **/
  size_t BeadCount() { return beads_.size(); }

  /**
   * \brief add a bead to the bead structure
   *
   * The same bead cannot be added twice.
   **/
  void AddBead(T *bead);

  /**
   * \brief Get the bead with the specified id
   **/
  T *getBead(int id);

  /**
   * \brief Create a connection between two beads in the structure
   *
   * A bead cannot be connected to itself. It also may not be connected to a
   * bead that has not yet been added to the structure.
   **/
  void ConnectBeads(int bead1_id, int bead2_id);

  /**
   * \brief Return a vector of all the beads neighboring the index
   **/
  std::vector<T *> getNeighBeads(int index);

  TOOLS::Graph getGraph();
  /**
   * \brief Compare the topology of two bead structures
   *
   * This function looks at how the beads are arranged within the bead structure
   * and determines if the topology is the same.
   *
   * @param[in] - beadstructure to compare with
   * @return - if the same returns true else false
   *
   **/
  bool isStructureEquivalent(BeadStructure<T> &beadstructure);

  bool BeadExist(int bead_id) const { return beads_.count(bead_id); }

 protected:
  void InitializeGraph_();
  void CalculateStructure_();
  TOOLS::GraphNode BaseBeadToGraphNode_(T *basebead);

  bool structureIdUpToDate=false;
  bool graphUpToDate=false;
  bool single_structureUpToDate_=false;
  bool single_structure_=false;
  std::string structure_id_ = "";
  TOOLS::Graph graph_;
  std::set<TOOLS::Edge> connections_;
  std::unordered_map<int, T *> beads_;
  std::unordered_map<int, TOOLS::GraphNode> graphnodes_;
};

/**********************
 * Internal Functions *
 **********************/

template <class T>
void BeadStructure<T>::InitializeGraph_() {
  if (!graphUpToDate) {
    std::vector<TOOLS::Edge> connections_vector;
    for (const TOOLS::Edge &edge : connections_) {
      connections_vector.push_back(edge);
    }

    for (std::pair<const int, T *> &id_bead_ptr_pair : beads_) {
      graphnodes_[id_bead_ptr_pair.first] =
          BaseBeadToGraphNode_(id_bead_ptr_pair.second);
    }
    graph_ = TOOLS::Graph(connections_vector, graphnodes_);
<<<<<<< HEAD
=======
    auto nodes = graph_.getNodes();
    auto vertices = graph_.getVertices();
>>>>>>> c3402eac
    graphUpToDate = true;
  }
}

template <class T>
void BeadStructure<T>::CalculateStructure_() {

  InitializeGraph_();
  if (!structureIdUpToDate) {
    structure_id_ = TOOLS::findStructureId<TOOLS::GraphDistVisitor>(graph_);
    structureIdUpToDate = true;
  }
}

template <class T>
TOOLS::GraphNode BeadStructure<T>::BaseBeadToGraphNode_(T *basebead) {
  std::unordered_map<std::string, double> attributes1;
  std::unordered_map<std::string, std::string> attributes2;

  attributes1["Mass"] = basebead->getMass();
  attributes2["Name"] = basebead->getName();

  /// Add graphnodes
  TOOLS::GraphNode graphnode;
  graphnode.setDouble(attributes1);
  graphnode.setStr(attributes2);

  return graphnode;
}

/***************************
 * Public Facing Functions *
 ***************************/

template <class T>
void BeadStructure<T>::AddBead(T *bead) {
  if (beads_.count(bead->getId())) {
    std::string err = "Cannot add bead with Id ";
    err += to_string(bead->getId());
    err += " because each bead must have a unique Id and a bead with that Id ";
    err += "already exists within the beadstructure";
    throw std::invalid_argument(err);
  }
  size_t numberOfBeads = beads_.size();
  beads_[bead->getId()] = bead;

  if (numberOfBeads != beads_.size()) {
    single_structureUpToDate_ = false;
    graphUpToDate = false;
    structureIdUpToDate = false;
  }
}

template <class T>
void BeadStructure<T>::ConnectBeads(int bead1_id, int bead2_id) {
  if (!(beads_.count(bead1_id)) || !(beads_.count(bead2_id))) {
    std::string err =
        "Cannot connect beads in bead structure that do not exist";
    throw std::invalid_argument(err);
  }
  if (bead1_id == bead2_id) {
    std::string err = "Beads cannot be self-connected";
    throw std::invalid_argument(err);
  }
  size_t numberOfConnections = connections_.size();
  connections_.insert(TOOLS::Edge(bead1_id, bead2_id));
  if (numberOfConnections != connections_.size()) {
    single_structureUpToDate_ = false;
    graphUpToDate = false;
    structureIdUpToDate = false;
  }
}

template <class T>
TOOLS::Graph BeadStructure<T>::getGraph() {
  InitializeGraph_();
  return graph_;
}

template <class T>
bool BeadStructure<T>::isSingleStructure() {

  InitializeGraph_();
  if (single_structureUpToDate_ == false) {
    std::vector<int> vertices = graph_.getVertices();
    if (vertices.size() == 0) {
      single_structure_ = false;
      return single_structure_;
    }
    // Choose first vertex that is actually in the graph as the starting vertex
    TOOLS::Graph_BF_Visitor gv_breadth_first;
    gv_breadth_first.setStartingVertex(vertices.at(0));
    if (!singleNetwork(graph_, gv_breadth_first)) {
      single_structure_ = false;
      return single_structure_;
    }
    if (beads_.size() == 0) {
      single_structure_ = false;
      return single_structure_;
    }
    if (vertices.size() != beads_.size()) {
      single_structure_ = false;
      return single_structure_;
    }
    single_structure_ = true;
    single_structureUpToDate_ = true;
  }
  return single_structure_;
}

template <class T>
bool BeadStructure<T>::isStructureEquivalent(BeadStructure<T> &beadstructure) {
  if (!structureIdUpToDate) {
    CalculateStructure_();
  }
  if (!beadstructure.structureIdUpToDate) {
    beadstructure.CalculateStructure_();
  }
  return structure_id_.compare(beadstructure.structure_id_) == 0;
}

template <class T>
std::vector<T *> BeadStructure<T>::getNeighBeads(int index) {
  if (!graphUpToDate) {
    InitializeGraph_();
  }
  std::vector<int> neighbor_ids = graph_.getNeighVertices(index);
  std::vector<T *> neighbeads;
  for (int &node_id : neighbor_ids) {
    neighbeads.push_back(beads_[node_id]);
  }
  return neighbeads;
}

template <class T>
T *BeadStructure<T>::getBead(int index) {
  assert(beads_.count(index));
  return beads_[index];
}

}  // namespace csg
}  // namespace votca

#endif<|MERGE_RESOLUTION|>--- conflicted
+++ resolved
@@ -53,11 +53,7 @@
 template <class T>
 class BeadStructure {
  public:
-<<<<<<< HEAD
-  
-=======
-  BeadStructure() : structureIdUpToDate(false), graphUpToDate(false){};
->>>>>>> c3402eac
+
   ~BeadStructure() {}
 
   /**
@@ -149,11 +145,6 @@
           BaseBeadToGraphNode_(id_bead_ptr_pair.second);
     }
     graph_ = TOOLS::Graph(connections_vector, graphnodes_);
-<<<<<<< HEAD
-=======
-    auto nodes = graph_.getNodes();
-    auto vertices = graph_.getVertices();
->>>>>>> c3402eac
     graphUpToDate = true;
   }
 }
