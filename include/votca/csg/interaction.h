/*
 * Copyright 2009-2019 The VOTCA Development Team (http://www.votca.org)
 *
 * Licensed under the Apache License, Version 2.0 (the "License");
 * you may not use this file except in compliance with the License.
 * You may obtain a copy of the License at
 *
 *     http://www.apache.org/licenses/LICENSE-2.0
 *
 * Unless required by applicable law or agreed to in writing, software
 * distributed under the License is distributed on an "AS IS" BASIS,
 * WITHOUT WARRANTIES OR CONDITIONS OF ANY KIND, either express or implied.
 * See the License for the specific language governing permissions and
 * limitations under the License.
 *
 */

#ifndef _VOTCA_CSG_INTERACTION_H
#define _VOTCA_CSG_INTERACTION_H

#include "bead.h"
#include "topology.h"
#include <sstream>
#include <string>

namespace TOOLS = votca::tools;

namespace votca {
namespace csg {

/**
    \brief base calss for all interactions

    This is the base class for all interactions.

    \todo double names/groups right, add molecules!!
*/
class Interaction {
 public:
  Interaction() : _index(-1), _group(""), _group_id(-1), _name(""), _mol(-1){};

  virtual ~Interaction() {}
  virtual double EvaluateVar(const Topology &top) = 0;

  std::string getName() const { return _name; }

  void setGroup(const std::string &group) {
    _group = group;
    RebuildName();
  }
  const std::string &getGroup() const {
    assert(_group.compare("") != 0);
    return _group;
  }

  // the group id is set by topology, when interaction is added to it
  // \todo if the group name is changed later, group id should be updated by
  // topology
  int getGroupId() {
    assert(_group_id != -1);
    return _group_id;
  }
  void setGroupId(int id) { _group_id = id; }

  void setIndex(const int &index) {
    _index = index;
    RebuildName();
  }
  const int &getIndex() const {
    assert(_index != -1);
    return _index;
  }

  void setMolecule(const int &mol) {
    _mol = mol;
    RebuildName();
  }
  const int &getMolecule() const {
    assert(_mol != -1);
    return _mol;
  }

  virtual Eigen::Vector3d Grad(const Topology &top, int bead) = 0;
  int                     BeadCount() { return _beads.size(); }
  int                     getBeadId(int bead) {
    assert(bead > -1 && boost::lexical_cast<size_t>(bead) < _beads.size());
    return _beads[bead];
  }

 protected:
<<<<<<< HEAD
  int              _index;
  std::string      _group;
  int              _group_id;
  std::string      _name;
  int              _mol;
=======
  int _index;
  std::string _group;
  int _group_id;
  std::string _name;
  int _mol;
>>>>>>> 12372388
  std::vector<int> _beads;

  void RebuildName();
};

inline void Interaction::RebuildName() {
  std::stringstream s;
  if (_mol != -1) s << "molecule " << _mol;
  if (!_group.empty()) {
    s << ":" << _group;
    if (_group_id != -1) {
      s << " " << _group_id;
    }
  }
  if (_index != -1) s << ":index " << _index;
  _name = s.str();
}

/**
    \brief bond interaction
*/
class IBond : public Interaction {
 public:
  IBond(int bead1, int bead2) {
    _beads.resize(2);
    _beads[0] = bead1;
    _beads[1] = bead2;
  }

  IBond(std::list<int> &beads) {
    assert(beads.size() >= 2);
    _beads.resize(2);
    for (int i = 0; i < 2; ++i) {
      _beads[i] = beads.front();
      beads.pop_front();
    }
  }
  double          EvaluateVar(const Topology &top);
  Eigen::Vector3d Grad(const Topology &top, int bead);

 private:
};

/**
    \brief angle interaction
*/
class IAngle : public Interaction {
 public:
  IAngle(int bead1, int bead2, int bead3) {
    _beads.resize(3);
    _beads[0] = bead1;
    _beads[1] = bead2;
    _beads[2] = bead3;
  }
  IAngle(std::list<int> &beads) {
    assert(beads.size() >= 3);
    _beads.resize(3);
    for (int i = 0; i < 3; ++i) {
      _beads[i] = beads.front();
      beads.pop_front();
    }
  }

  double          EvaluateVar(const Topology &top);
  Eigen::Vector3d Grad(const Topology &top, int bead);

 private:
};

/**
    \brief dihedral interaction
*/
class IDihedral : public Interaction {
 public:
  IDihedral(int bead1, int bead2, int bead3, int bead4) {
    _beads.resize(4);
    _beads[0] = bead1;
    _beads[1] = bead2;
    _beads[2] = bead3;
    _beads[3] = bead4;
  }
  IDihedral(std::list<int> &beads) {
    assert(beads.size() >= 4);
    _beads.resize(4);
    for (int i = 0; i < 4; ++i) {
      _beads[i] = beads.front();
      beads.pop_front();
    }
  }

  double          EvaluateVar(const Topology &top);
  Eigen::Vector3d Grad(const Topology &top, int bead);

 private:
};

inline double IBond::EvaluateVar(const Topology &top) {
  return abs(top.getDist(_beads[0], _beads[1]));
}

inline Eigen::Vector3d IBond::Grad(const Topology &top, int bead) {
  Eigen::Vector3d r = top.getDist(_beads[0], _beads[1]);
  r.normalize();
  return (bead == 0) ? -r : r;
}

inline double IAngle::EvaluateVar(const Topology &top) {
  Eigen::Vector3d v1(top.getDist(_beads[1], _beads[0]));
  Eigen::Vector3d v2(top.getDist(_beads[1], _beads[2]));
  return std::acos(v1.dot(v2) / sqrt(v1.squaredNorm() * v2.squaredNorm()));
}

inline Eigen::Vector3d IAngle::Grad(const Topology &top, int bead) {
  Eigen::Vector3d v1(top.getDist(_beads[1], _beads[0]));
  Eigen::Vector3d v2(top.getDist(_beads[1], _beads[2]));

  double acos_prime =
<<<<<<< HEAD
      1.0 / (sqrt(1 - std::pow(v1.dot(v2), 2) /
                          (v1.squaredNorm() * v2.squaredNorm())));
  switch (bead) {
    case (0):
      return acos_prime *
             ((-v2 / v1.norm() * v2.norm()) +
              (v1.dot(v2) * v1) / (v1.squaredNorm() * v2.squaredNorm()));
      break;
    case (1):
      return acos_prime *
             ((v1 + v2) / (v1.norm() * v2.norm()) -
              (v1.dot(v2)) * (v2.squaredNorm() * v1 + v1.squaredNorm() * v2) /
                  (std::pow(v1.norm(), 3) * std::pow(v2.norm(), 3)));
      break;
    case (2):
      return acos_prime * (-v1 / (v1.norm() * v2.norm())) +
             (v1.dot(v2) * v2 / (v1.norm() * std::pow(v2.norm(), 3)));
=======
      1.0 / (sqrt(1 - (v1 * v2) * (v1 * v2) /
                          (abs(v1) * abs(v2) * abs(v1) * abs(v2))));
  switch (bead) {
    case (0):
      return acos_prime *
             (-v2 / (abs(v1) * abs(v2)) +
              (v1 * v2) * v1 / (abs(v2) * abs(v1) * abs(v1) * abs(v1)));
      break;
    case (1):
      return acos_prime *
             ((v1 + v2) / (abs(v1) * abs(v2)) -
              (v1 * v2) * ((v2 * v2) * v1 + (v1 * v1) * v2) /
                  (abs(v1) * abs(v1) * abs(v1) * abs(v2) * abs(v2) * abs(v2)));
      break;
    case (2):
      return acos_prime *
             (-v1 / (abs(v1) * abs(v2)) +
              (v1 * v2) * v2 / (abs(v1) * abs(v2) * abs(v2) * abs(v2)));
>>>>>>> 12372388
      break;
  }
  // should never reach this
  assert(false);
  return Eigen::Vector3d::Zero();
}

inline double IDihedral::EvaluateVar(const Topology &top) {
<<<<<<< HEAD
  Eigen::Vector3d v1(top.getDist(_beads[0], _beads[1]));
  Eigen::Vector3d v2(top.getDist(_beads[1], _beads[2]));
  Eigen::Vector3d v3(top.getDist(_beads[2], _beads[3]));
  Eigen::Vector3d n1   = v1.cross(v2);  // calculate the normal vector
  Eigen::Vector3d n2   = v2.cross(v3);  // calculate the normal vector
  double          sign = (v1.dot(n2) < 0) ? -1 : 1;
  return sign *
         std::acos(n1.dot(n2) / sqrt(n1.squaredNorm() * n2.squaredNorm()));
}

inline Eigen::Vector3d IDihedral::Grad(const Topology &top, int bead) {
  Eigen::Vector3d v1(top.getDist(_beads[0], _beads[1]));
  Eigen::Vector3d v2(top.getDist(_beads[1], _beads[2]));
  Eigen::Vector3d v3(top.getDist(_beads[2], _beads[3]));
  Eigen::Vector3d n1, n2;
  n1                   = v1.cross(v2);  // calculate the normal vector
  n2                   = v2.cross(v3);  // calculate the normal vector
  double          sign = (v1.dot(n2) < 0) ? -1 : 1;
  Eigen::Vector3d returnvec;

  Eigen::Matrix3d e = Eigen::Matrix3d::Zero();

  double acos_prime =
      sign * (-1.0 / (sqrt(1 - std::pow(n1.dot(n2), 2) /
                                   (n1.squaredNorm() * n2.squaredNorm()))));
  switch (bead) {
    case (0): {
      for (int i = 0; i < 3; i++) {
        returnvec[i] = n2.dot(v2.cross(e.col(i))) / (n1.norm() * n2.norm()) -
                       n1.dot(n2) * n1.dot(v2.cross(e.col(i))) /
                           (n1.norm() * std::pow(n2.norm(), 3));
      }
      return acos_prime * returnvec;
      break;
    }
    case (1): {
      for (int i = 0; i < 3; i++) {
        returnvec[i] =
            (n1.dot(v3.cross(e.col(i))) +
             n2.dot(e.col(i).cross(v1) + e.col(i).cross(v2))) /
                (n1.norm() * n2.norm()) -
            n1.dot(n2) * ((n1.dot(e.col(i).cross(v1) + e.col(i).cross(v2))) /
                              (n2.norm() * std::pow(n1.norm(), 3)) +
                          n2.dot(v3.cross(e.col(0))) /
                              (n1.norm() * std::pow(n2.norm(), 3)));
      }
      return acos_prime * returnvec;
      break;
    };
    case (2): {
      for (int i = 0; i < 3; i++) {
        returnvec[i] =
            (n1.dot(e.col(i).cross(v2) + e.col(i).cross(v3)) +
             n2.dot(v1.cross(e.col(i)))) /
                (n1.norm() * n2.norm()) -
            n1.dot(n2) * (n1.dot(v1.cross(e.col(i))) /
                              (n2.norm() * std::pow(n1.norm(), 3)) +
                          (n2.dot(e.col(i).cross(v2) + e.col(i).cross(v3))) /
                              (n1.norm() * std::pow(n2.norm(), 3)));
      }
      return acos_prime * returnvec;
      break;
    };
    case (3): {  //
      for (int i = 0; i < 3; i++) {
        returnvec[i] = n1.dot(v2.cross(e.col(i))) / (n1.norm() * n2.norm()) -
                       n1.dot(n2) * n2.dot(v2.cross(e.col(i))) /
                           (n1.norm() * std::pow(n2.norm(), 3));
      }
      return acos_prime * returnvec;
=======
  vec v1(top.getDist(_beads[0], _beads[1]));
  vec v2(top.getDist(_beads[1], _beads[2]));
  vec v3(top.getDist(_beads[2], _beads[3]));
  vec n1, n2;
  n1 = v1 ^ v2;  // calculate the normal vector
  n2 = v2 ^ v3;  // calculate the normal vector
  double sign = (v1 * n2 < 0) ? -1 : 1;
  return sign * acos(n1 * n2 / sqrt((n1 * n1) * (n2 * n2)));
}

inline vec IDihedral::Grad(const Topology &top, int bead) {
  vec v1(top.getDist(_beads[0], _beads[1]));
  vec v2(top.getDist(_beads[1], _beads[2]));
  vec v3(top.getDist(_beads[2], _beads[3]));
  vec n1, n2;
  n1 = v1 ^ v2;  // calculate the normal vector
  n2 = v2 ^ v3;  // calculate the normal vector
  double sign = (v1 * n2 < 0) ? -1 : 1;
  vec returnvec;                              // vector to return
  double returnvec0, returnvec1, returnvec2;  // components of the return vector
  vec e0(1, 0, 0);  // unit vector pointing in x-direction
  vec e1(0, 1, 0);  // unit vector pointing in y-direction
  vec e2(0, 0, 1);  // unit vector pointing in z-direction

  double acos_prime =
      (-1.0 / (sqrt(1 - (n1 * n2) * (n1 * n2) /
                            (abs(n1) * abs(n2) * abs(n1) * abs(n2))))) *
      sign;
  switch (bead) {
    case (0): {  //
      returnvec0 = acos_prime * ((n2 * (v2 ^ e0)) / (abs(n1) * abs(n2)) -
                                 ((n1 * n2) * (n1 * (v2 ^ e0))) /
                                     (abs(n1) * abs(n1) * abs(n1) * abs(n2)));
      returnvec1 = acos_prime * ((n2 * (v2 ^ e1)) / (abs(n1) * abs(n2)) -
                                 ((n1 * n2) * (n1 * (v2 ^ e1))) /
                                     (abs(n1) * abs(n1) * abs(n1) * abs(n2)));
      returnvec2 = acos_prime * ((n2 * (v2 ^ e2)) / (abs(n1) * abs(n2)) -
                                 ((n1 * n2) * (n1 * (v2 ^ e2))) /
                                     (abs(n1) * abs(n1) * abs(n1) * abs(n2)));
      returnvec.setX(returnvec0);
      returnvec.setY(returnvec1);
      returnvec.setZ(returnvec2);
      return returnvec;
      break;
    }
    case (1): {  //
      returnvec0 =
          acos_prime *
          ((n1 * (v3 ^ e0) + n2 * ((e0 ^ v1) + (e0 ^ v2))) /
               (abs(n1) * abs(n2)) -
           ((n1 * n2) *
            ((n1 * ((e0 ^ v1) + (e0 ^ v2))) /
                 (abs(n1) * abs(n1) * abs(n1) * abs(n2)) +
             (n2 * (v3 ^ e0)) / (abs(n1) * abs(n2) * abs(n2) * abs(n2)))));
      returnvec1 =
          acos_prime *
          ((n1 * (v3 ^ e1) + n2 * ((e1 ^ v1) + (e1 ^ v2))) /
               (abs(n1) * abs(n2)) -
           ((n1 * n2) *
            ((n1 * ((e1 ^ v1) + (e1 ^ v2))) /
                 (abs(n1) * abs(n1) * abs(n1) * abs(n2)) +
             (n2 * (v3 ^ e1)) / (abs(n1) * abs(n2) * abs(n2) * abs(n2)))));
      returnvec2 =
          acos_prime *
          ((n1 * (v3 ^ e2) + n2 * ((e2 ^ v1) + (e2 ^ v2))) /
               (abs(n1) * abs(n2)) -
           ((n1 * n2) *
            ((n1 * ((e2 ^ v1) + (e2 ^ v2))) /
                 (abs(n1) * abs(n1) * abs(n1) * abs(n2)) +
             (n2 * (v3 ^ e2)) / (abs(n1) * abs(n2) * abs(n2) * abs(n2)))));
      returnvec.setX(returnvec0);
      returnvec.setY(returnvec1);
      returnvec.setZ(returnvec2);
      return returnvec;
      break;
    };
    case (2): {  //
      returnvec0 =
          acos_prime *
          ((n1 * ((e0 ^ v2) + (e0 ^ v3)) + n2 * (v1 ^ e0)) /
               (abs(n1) * abs(n2)) -
           ((n1 * n2) *
            ((n1 * (v1 ^ e0)) / (abs(n1) * abs(n1) * abs(n1) * abs(n2)) +
             (n2 * ((e0 ^ v2) + (e0 ^ v3))) /
                 (abs(n1) * abs(n2) * abs(n2) * abs(n2)))));
      returnvec1 =
          acos_prime *
          ((n1 * ((e1 ^ v2) + (e1 ^ v3)) + n2 * (v1 ^ e1)) /
               (abs(n1) * abs(n2)) -
           ((n1 * n2) *
            ((n1 * (v1 ^ e1)) / (abs(n1) * abs(n1) * abs(n1) * abs(n2)) +
             (n2 * ((e1 ^ v2) + (e1 ^ v3))) /
                 (abs(n1) * abs(n2) * abs(n2) * abs(n2)))));
      returnvec2 =
          acos_prime *
          ((n1 * ((e2 ^ v2) + (e2 ^ v3)) + n2 * (v1 ^ e2)) /
               (abs(n1) * abs(n2)) -
           ((n1 * n2) *
            ((n1 * (v1 ^ e2)) / (abs(n1) * abs(n1) * abs(n1) * abs(n2)) +
             (n2 * ((e2 ^ v2) + (e2 ^ v3))) /
                 (abs(n1) * abs(n2) * abs(n2) * abs(n2)))));
      returnvec.setX(returnvec0);
      returnvec.setY(returnvec1);
      returnvec.setZ(returnvec2);
      return returnvec;
      break;
    };
    case (3): {  //
      returnvec0 = acos_prime * ((n1 * (v2 ^ e0)) / (abs(n1) * abs(n2)) -
                                 ((n1 * n2) * (n2 * (v2 ^ e0))) /
                                     (abs(n1) * abs(n2) * abs(n2) * abs(n2)));
      returnvec1 = acos_prime * ((n1 * (v2 ^ e1)) / (abs(n1) * abs(n2)) -
                                 ((n1 * n2) * (n2 * (v2 ^ e1))) /
                                     (abs(n1) * abs(n2) * abs(n2) * abs(n2)));
      returnvec2 = acos_prime * ((n1 * (v2 ^ e2)) / (abs(n1) * abs(n2)) -
                                 ((n1 * n2) * (n2 * (v2 ^ e2))) /
                                     (abs(n1) * abs(n2) * abs(n2) * abs(n2)));
      returnvec.setX(returnvec0);
      returnvec.setY(returnvec1);
      returnvec.setZ(returnvec2);
      return returnvec;
>>>>>>> 12372388
      break;
    };
  }
  // should never reach this
  assert(false);
  return Eigen::Vector3d::Zero();
}
}  // namespace csg
}  // namespace votca

#endif  // _VOTCA_CSG_INTERACTION_H<|MERGE_RESOLUTION|>--- conflicted
+++ resolved
@@ -88,19 +88,11 @@
   }
 
  protected:
-<<<<<<< HEAD
   int              _index;
   std::string      _group;
   int              _group_id;
   std::string      _name;
   int              _mol;
-=======
-  int _index;
-  std::string _group;
-  int _group_id;
-  std::string _name;
-  int _mol;
->>>>>>> 12372388
   std::vector<int> _beads;
 
   void RebuildName();
@@ -218,13 +210,12 @@
   Eigen::Vector3d v2(top.getDist(_beads[1], _beads[2]));
 
   double acos_prime =
-<<<<<<< HEAD
       1.0 / (sqrt(1 - std::pow(v1.dot(v2), 2) /
                           (v1.squaredNorm() * v2.squaredNorm())));
   switch (bead) {
     case (0):
       return acos_prime *
-             ((-v2 / v1.norm() * v2.norm()) +
+             (-v2 / (v1.norm() * v2.norm()) +
               (v1.dot(v2) * v1) / (v1.squaredNorm() * v2.squaredNorm()));
       break;
     case (1):
@@ -236,26 +227,6 @@
     case (2):
       return acos_prime * (-v1 / (v1.norm() * v2.norm())) +
              (v1.dot(v2) * v2 / (v1.norm() * std::pow(v2.norm(), 3)));
-=======
-      1.0 / (sqrt(1 - (v1 * v2) * (v1 * v2) /
-                          (abs(v1) * abs(v2) * abs(v1) * abs(v2))));
-  switch (bead) {
-    case (0):
-      return acos_prime *
-             (-v2 / (abs(v1) * abs(v2)) +
-              (v1 * v2) * v1 / (abs(v2) * abs(v1) * abs(v1) * abs(v1)));
-      break;
-    case (1):
-      return acos_prime *
-             ((v1 + v2) / (abs(v1) * abs(v2)) -
-              (v1 * v2) * ((v2 * v2) * v1 + (v1 * v1) * v2) /
-                  (abs(v1) * abs(v1) * abs(v1) * abs(v2) * abs(v2) * abs(v2)));
-      break;
-    case (2):
-      return acos_prime *
-             (-v1 / (abs(v1) * abs(v2)) +
-              (v1 * v2) * v2 / (abs(v1) * abs(v2) * abs(v2) * abs(v2)));
->>>>>>> 12372388
       break;
   }
   // should never reach this
@@ -264,7 +235,6 @@
 }
 
 inline double IDihedral::EvaluateVar(const Topology &top) {
-<<<<<<< HEAD
   Eigen::Vector3d v1(top.getDist(_beads[0], _beads[1]));
   Eigen::Vector3d v2(top.getDist(_beads[1], _beads[2]));
   Eigen::Vector3d v3(top.getDist(_beads[2], _beads[3]));
@@ -285,7 +255,7 @@
   double          sign = (v1.dot(n2) < 0) ? -1 : 1;
   Eigen::Vector3d returnvec;
 
-  Eigen::Matrix3d e = Eigen::Matrix3d::Zero();
+  Eigen::Matrix3d e = Eigen::Matrix3d::Identity();
 
   double acos_prime =
       sign * (-1.0 / (sqrt(1 - std::pow(n1.dot(n2), 2) /
@@ -295,7 +265,7 @@
       for (int i = 0; i < 3; i++) {
         returnvec[i] = n2.dot(v2.cross(e.col(i))) / (n1.norm() * n2.norm()) -
                        n1.dot(n2) * n1.dot(v2.cross(e.col(i))) /
-                           (n1.norm() * std::pow(n2.norm(), 3));
+                           (n2.norm() * std::pow(n1.norm(), 3));
       }
       return acos_prime * returnvec;
       break;
@@ -308,7 +278,7 @@
                 (n1.norm() * n2.norm()) -
             n1.dot(n2) * ((n1.dot(e.col(i).cross(v1) + e.col(i).cross(v2))) /
                               (n2.norm() * std::pow(n1.norm(), 3)) +
-                          n2.dot(v3.cross(e.col(0))) /
+                          n2.dot(v3.cross(e.col(i))) /
                               (n1.norm() * std::pow(n2.norm(), 3)));
       }
       return acos_prime * returnvec;
@@ -335,129 +305,6 @@
                            (n1.norm() * std::pow(n2.norm(), 3));
       }
       return acos_prime * returnvec;
-=======
-  vec v1(top.getDist(_beads[0], _beads[1]));
-  vec v2(top.getDist(_beads[1], _beads[2]));
-  vec v3(top.getDist(_beads[2], _beads[3]));
-  vec n1, n2;
-  n1 = v1 ^ v2;  // calculate the normal vector
-  n2 = v2 ^ v3;  // calculate the normal vector
-  double sign = (v1 * n2 < 0) ? -1 : 1;
-  return sign * acos(n1 * n2 / sqrt((n1 * n1) * (n2 * n2)));
-}
-
-inline vec IDihedral::Grad(const Topology &top, int bead) {
-  vec v1(top.getDist(_beads[0], _beads[1]));
-  vec v2(top.getDist(_beads[1], _beads[2]));
-  vec v3(top.getDist(_beads[2], _beads[3]));
-  vec n1, n2;
-  n1 = v1 ^ v2;  // calculate the normal vector
-  n2 = v2 ^ v3;  // calculate the normal vector
-  double sign = (v1 * n2 < 0) ? -1 : 1;
-  vec returnvec;                              // vector to return
-  double returnvec0, returnvec1, returnvec2;  // components of the return vector
-  vec e0(1, 0, 0);  // unit vector pointing in x-direction
-  vec e1(0, 1, 0);  // unit vector pointing in y-direction
-  vec e2(0, 0, 1);  // unit vector pointing in z-direction
-
-  double acos_prime =
-      (-1.0 / (sqrt(1 - (n1 * n2) * (n1 * n2) /
-                            (abs(n1) * abs(n2) * abs(n1) * abs(n2))))) *
-      sign;
-  switch (bead) {
-    case (0): {  //
-      returnvec0 = acos_prime * ((n2 * (v2 ^ e0)) / (abs(n1) * abs(n2)) -
-                                 ((n1 * n2) * (n1 * (v2 ^ e0))) /
-                                     (abs(n1) * abs(n1) * abs(n1) * abs(n2)));
-      returnvec1 = acos_prime * ((n2 * (v2 ^ e1)) / (abs(n1) * abs(n2)) -
-                                 ((n1 * n2) * (n1 * (v2 ^ e1))) /
-                                     (abs(n1) * abs(n1) * abs(n1) * abs(n2)));
-      returnvec2 = acos_prime * ((n2 * (v2 ^ e2)) / (abs(n1) * abs(n2)) -
-                                 ((n1 * n2) * (n1 * (v2 ^ e2))) /
-                                     (abs(n1) * abs(n1) * abs(n1) * abs(n2)));
-      returnvec.setX(returnvec0);
-      returnvec.setY(returnvec1);
-      returnvec.setZ(returnvec2);
-      return returnvec;
-      break;
-    }
-    case (1): {  //
-      returnvec0 =
-          acos_prime *
-          ((n1 * (v3 ^ e0) + n2 * ((e0 ^ v1) + (e0 ^ v2))) /
-               (abs(n1) * abs(n2)) -
-           ((n1 * n2) *
-            ((n1 * ((e0 ^ v1) + (e0 ^ v2))) /
-                 (abs(n1) * abs(n1) * abs(n1) * abs(n2)) +
-             (n2 * (v3 ^ e0)) / (abs(n1) * abs(n2) * abs(n2) * abs(n2)))));
-      returnvec1 =
-          acos_prime *
-          ((n1 * (v3 ^ e1) + n2 * ((e1 ^ v1) + (e1 ^ v2))) /
-               (abs(n1) * abs(n2)) -
-           ((n1 * n2) *
-            ((n1 * ((e1 ^ v1) + (e1 ^ v2))) /
-                 (abs(n1) * abs(n1) * abs(n1) * abs(n2)) +
-             (n2 * (v3 ^ e1)) / (abs(n1) * abs(n2) * abs(n2) * abs(n2)))));
-      returnvec2 =
-          acos_prime *
-          ((n1 * (v3 ^ e2) + n2 * ((e2 ^ v1) + (e2 ^ v2))) /
-               (abs(n1) * abs(n2)) -
-           ((n1 * n2) *
-            ((n1 * ((e2 ^ v1) + (e2 ^ v2))) /
-                 (abs(n1) * abs(n1) * abs(n1) * abs(n2)) +
-             (n2 * (v3 ^ e2)) / (abs(n1) * abs(n2) * abs(n2) * abs(n2)))));
-      returnvec.setX(returnvec0);
-      returnvec.setY(returnvec1);
-      returnvec.setZ(returnvec2);
-      return returnvec;
-      break;
-    };
-    case (2): {  //
-      returnvec0 =
-          acos_prime *
-          ((n1 * ((e0 ^ v2) + (e0 ^ v3)) + n2 * (v1 ^ e0)) /
-               (abs(n1) * abs(n2)) -
-           ((n1 * n2) *
-            ((n1 * (v1 ^ e0)) / (abs(n1) * abs(n1) * abs(n1) * abs(n2)) +
-             (n2 * ((e0 ^ v2) + (e0 ^ v3))) /
-                 (abs(n1) * abs(n2) * abs(n2) * abs(n2)))));
-      returnvec1 =
-          acos_prime *
-          ((n1 * ((e1 ^ v2) + (e1 ^ v3)) + n2 * (v1 ^ e1)) /
-               (abs(n1) * abs(n2)) -
-           ((n1 * n2) *
-            ((n1 * (v1 ^ e1)) / (abs(n1) * abs(n1) * abs(n1) * abs(n2)) +
-             (n2 * ((e1 ^ v2) + (e1 ^ v3))) /
-                 (abs(n1) * abs(n2) * abs(n2) * abs(n2)))));
-      returnvec2 =
-          acos_prime *
-          ((n1 * ((e2 ^ v2) + (e2 ^ v3)) + n2 * (v1 ^ e2)) /
-               (abs(n1) * abs(n2)) -
-           ((n1 * n2) *
-            ((n1 * (v1 ^ e2)) / (abs(n1) * abs(n1) * abs(n1) * abs(n2)) +
-             (n2 * ((e2 ^ v2) + (e2 ^ v3))) /
-                 (abs(n1) * abs(n2) * abs(n2) * abs(n2)))));
-      returnvec.setX(returnvec0);
-      returnvec.setY(returnvec1);
-      returnvec.setZ(returnvec2);
-      return returnvec;
-      break;
-    };
-    case (3): {  //
-      returnvec0 = acos_prime * ((n1 * (v2 ^ e0)) / (abs(n1) * abs(n2)) -
-                                 ((n1 * n2) * (n2 * (v2 ^ e0))) /
-                                     (abs(n1) * abs(n2) * abs(n2) * abs(n2)));
-      returnvec1 = acos_prime * ((n1 * (v2 ^ e1)) / (abs(n1) * abs(n2)) -
-                                 ((n1 * n2) * (n2 * (v2 ^ e1))) /
-                                     (abs(n1) * abs(n2) * abs(n2) * abs(n2)));
-      returnvec2 = acos_prime * ((n1 * (v2 ^ e2)) / (abs(n1) * abs(n2)) -
-                                 ((n1 * n2) * (n2 * (v2 ^ e2))) /
-                                     (abs(n1) * abs(n2) * abs(n2) * abs(n2)));
-      returnvec.setX(returnvec0);
-      returnvec.setY(returnvec1);
-      returnvec.setZ(returnvec2);
-      return returnvec;
->>>>>>> 12372388
       break;
     };
   }
