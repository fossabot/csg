--- conflicted
+++ resolved
@@ -1,8 +1,4 @@
-<<<<<<< HEAD
 /* 
-=======
-/*
->>>>>>> c925afa6
  * Copyright 2009-2019 The VOTCA Development Team (http://www.votca.org)
  *
  * Licensed under the Apache License, Version 2.0 (the "License");
@@ -20,7 +16,7 @@
  */
 
 #ifndef _VOTCA_CSG_TOPOLOGY_H
-#define _VOTCA_CSG_TOPOLOGY_H
+#define	_VOTCA_CSG_TOPOLOGY_H
 
 #include <cassert>
 #include <list>
@@ -63,132 +59,132 @@
  *
  **/
 class Topology {
- public:
-  /// constructor
-  Topology() : _time(0.0), _has_vel(false), _has_force(false) {
-    _bc = new OpenBox();
-  }
-  virtual ~Topology();
-
-  /**
+public:
+    /// constructor
+    Topology() : _time(0.0), _has_vel(false), _has_force(false) {
+        _bc = new OpenBox();
+    }
+    virtual ~Topology();
+    
+    /**
    * \brief Cleans up all the stored data
-   */
-  virtual void Cleanup();
-
-  /**
+     */
+    virtual void Cleanup();
+    
+    /**
    * \brief Creates a new Bead
-   *
+     *
    * \param[in] symmetry symmetry of the bead, 1: spherical 3: ellipsoidal
    * \param[in] name name of the bead
    * \param[in] type bead type
    * \param[in] resnr residue number
    * \param[in] m mass
    * \param[in] q charge
-   * \return pointer to created bead
-   *
-   * The function creates a new bead and adds it to the list of beads.
-   */
+     * \return pointer to created bead
+     *
+     * The function creates a new bead and adds it to the list of beads.     
+     */
   virtual Bead *CreateBead(byte_t symmetry, std::string name, std::string type,
                            int resnr, double m, double q);
 
-  /**
+     /**
    * \brief Creates a new molecule
    * \param[in] name name of the molecule
-   * \return pointer to created molecule
-   */
+     * \return pointer to created molecule
+     */
   virtual Molecule *CreateMolecule(std::string name);
 
-  /**
+    /**
    *  \brief checks weather molecules with the same name really contain the same
    * number of beads
-   */
-  void CheckMoleculeNaming(void);
-
-  /**
+     */
+    void CheckMoleculeNaming(void);
+    
+    /**
    * \brief Create a new resiude.
    *
    * @param[in] name residue name
-   * @return created residue
-   */
+     * @return created residue
+     */
   virtual Residue *CreateResidue(std::string name);
   virtual Residue *CreateResidue(std::string name, int id);
-
-  /**
+    
+    /** 
    * \brief Create molecules based on the residue.
-   *
+     *
    * This function scans the topology and creates molecules based on the resiude
    * id. All beads with the same resid are put int one molecule.
-   */
-  void CreateMoleculesByResidue();
-
-  /**
-   * \brief put the whole topology in one molecule
-   * \param name name of the new molecule
-   *
-   *  This function creates one big molecule for all beads in the topology.
-   */
+    */
+    void CreateMoleculesByResidue();
+    
+    /** 
+     * \brief put the whole topology in one molecule
+     * \param name name of the new molecule
+     *
+     *  This function creates one big molecule for all beads in the topology.
+    */
   void CreateOneBigMolecule(std::string name);
-
-  /**
-   * \brief create molecules based on blocks of atoms
+    
+    /**
+     * \brief create molecules based on blocks of atoms
    * \param[in] name molecule name
    * \param[in] first first bead
    * \param[in] nbeads number of beads per molecule
    * \param[in] nmolecules number of molecules
-   */
+     */
   void CreateMoleculesByRange(std::string name, int first, int nbeads,
                               int nmolecules);
 
-  /**
-   * \brief number of molecules in the system
-   * @return number of molecule in topology
-   */
-  int MoleculeCount() { return _molecules.size(); }
-
-  /**
-   * number of beads in the system
-   * @return number of beads in the system
-   */
-  int BeadCount() { return _beads.size(); }
-
-  /**
-   * number of residues in the system
-   * \return number of residues
-   */
-  int ResidueCount() { return _residues.size(); }
-
-  /**
-   * get molecule by index
-   * @param index molecule number
-   * @return pointer to molecule
-   */
-  Molecule *MoleculeByIndex(int index);
-
-  /**
-   * access containter with all beads
-   * @return bead container
-   */
-  BeadContainer &Beads() { return _beads; }
-
-  /**
-   * access containter with all residues
-   * @return bead container
-   */
-  ResidueContainer &Residues() { return _residues; }
-
-  /**
-   * access  containter with all molecules
-   * @return molecule container
-   */
-  MoleculeContainer &Molecules() { return _molecules; }
-
-  /**
-   * access containter with all bonded interactions
-   * @return bonded interaction container
-   */
-  InteractionContainer &BondedInteractions() { return _interactions; }
-
-  void AddBondedInteraction(Interaction *ic);
+    /**
+     * \brief number of molecules in the system
+     * @return number of molecule in topology
+     */
+    int MoleculeCount() { return _molecules.size(); }
+
+    /**
+     * number of beads in the system
+     * @return number of beads in the system
+     */
+    int BeadCount() { return _beads.size(); }
+    
+    /**
+     * number of residues in the system
+     * \return number of residues
+     */
+    int ResidueCount() { return _residues.size(); }
+       
+    /**
+     * get molecule by index
+     * @param index molecule number
+     * @return pointer to molecule
+     */
+    Molecule *MoleculeByIndex(int index);
+    
+    /**
+     * access containter with all beads
+     * @return bead container
+     */
+    BeadContainer &Beads() { return _beads; }
+
+    /**
+     * access containter with all residues
+     * @return bead container
+     */
+    ResidueContainer &Residues() { return _residues; }
+
+    /**
+     * access  containter with all molecules
+     * @return molecule container
+     */
+    MoleculeContainer &Molecules() { return _molecules; }
+
+    /**
+     * access containter with all bonded interactions
+     * @return bonded interaction container
+     */
+    InteractionContainer &BondedInteractions() { return _interactions; }
+    
+    void AddBondedInteraction(Interaction *ic);
   std::list<Interaction *> InteractionsInGroup(const std::string &group);
 
   /**
@@ -205,7 +201,7 @@
    * method stores the bead type.
    **/
   void RegisterBeadType(std::string name);
-
+    
   /**
    * \brief Given a bead type this method returns the id associated with the
    * type
@@ -221,77 +217,172 @@
    * @param[in] int i is the id of the bead
    * @return Bead * is a pointer to the bead
    **/
-  Bead *getBead(const int i) const { return _beads[i]; }
-  Residue *getResidue(const int i) const { return _residues[i]; }
-  Molecule *getMolecule(const int i) const { return _molecules[i]; }
-
-  /**
-   * delete all molecule information
-   */
+    Bead *getBead(const int i) const { return _beads[i]; }
+    Residue *getResidue(const int i) const { return _residues[i]; }
+    Molecule *getMolecule(const int i) const { return _molecules[i]; }
+       
+    /**
+     * delete all molecule information
+     */
   void ClearMoleculeList() { _molecules.clear(); }
-
-  /**
-   * \brief adds all the beads+molecules+residues from other topology
-   * \param top topology to add
-   */
-  void Add(Topology *top);
-
-  /**
-   * \brief copy topology data of different topology
-   * \param top topology to copy from
-   */
-  void CopyTopologyData(Topology *top);
-
-  /**
-   *  \brief rename all the molecules in range
-   * \param range range string of type 1:2:10 = 1, 3, 5, 7, ...
-   * \param name new name of molecule
-   * range is a string which is parsed by RangeParser,
-   */
+    
+    /**
+     * \brief adds all the beads+molecules+residues from other topology
+     * \param top topology to add
+     */
+    void Add(Topology *top);
+
+    /**
+     * \brief copy topology data of different topology
+     * \param top topology to copy from
+     */
+    void CopyTopologyData(Topology *top);
+
+    /**
+     *  \brief rename all the molecules in range
+     * \param range range string of type 1:2:10 = 1, 3, 5, 7, ...
+     * \param name new name of molecule
+     * range is a string which is parsed by RangeParser,
+     */
   void RenameMolecules(std::string range, std::string name);
 
-  /**
-   *  \brief rename all the bead types
-   * \param name current rame of the bead type
-   * \param newname new name of bead type
-   */
+    /**
+     *  \brief rename all the bead types
+     * \param name current rame of the bead type
+     * \param newname new name of bead type
+     */
   void RenameBeadType(std::string name, std::string newname);
-
-  /**
-   *  \brief set the mass of all the beads of a certain type
-   * \param name the bead type
-   * \param value mass value
-   */
+    
+    /**
+     *  \brief set the mass of all the beads of a certain type
+     * \param name the bead type
+     * \param value mass value
+     */
   void SetBeadTypeMass(std::string name, double value);
 
-  /**
-   * set the simulation box
-   * \param box triclinic box matrix
-   */
+    /**
+     * set the simulation box
+     * \param box triclinic box matrix
+     */
   void setBox(const matrix &box, BoundaryCondition::eBoxtype boxtype =
                                      BoundaryCondition::typeAuto) {
-    // determine box type automatically in case boxtype==typeAuto
-    if (boxtype == BoundaryCondition::typeAuto) {
-      boxtype = autoDetectBoxType(box);
-    }
-
-    if (_bc) {
-      delete (_bc);
-    }
-
-    switch (boxtype) {
-      case BoundaryCondition::typeTriclinic:
-        _bc = new TriclinicBox();
-        break;
-      case BoundaryCondition::typeOrthorhombic:
-        _bc = new OrthorhombicBox();
-        break;
-      default:
-        _bc = new OpenBox();
-        break;
-    }
-
-<<<<<<< HEAD
+        // determine box type automatically in case boxtype==typeAuto
+        if(boxtype==BoundaryCondition::typeAuto) {
+            boxtype = autoDetectBoxType(box);
+        }
+
+        if(_bc) {
+            delete (_bc);
+        }
+        
+        switch(boxtype) {
+            case BoundaryCondition::typeTriclinic:
+                _bc = new TriclinicBox();
+                break;
+            case BoundaryCondition::typeOrthorhombic:
+                _bc = new OrthorhombicBox();
+                break;
+            default:
+                _bc = new OpenBox();
+                break;
+        }
+               
+        _bc->setBox(box);
+    };
+
+    /**
+     * get the simulation box
+     * \return triclinic box matrix
+     */
+  const matrix &getBox() { return _bc->getBox(); };
+    
+    /**
+     * set the time of current frame
+     * \param t simulation time in ns
+     */
+    void setTime(double t) { _time = t; };
+
+    /**
+     * get the time of current frame
+     * \return simulation time in ns
+     */
+    double getTime() { return _time; };
+    
+    /**
+     * set the step number of current frame
+     * \param s step number
+     */
+    void setStep(int s) { _step = s; };
+
+    /**
+     * get the step number of current frame
+     * \return step number
+     */
+    int getStep() { return _step; };
+
+    /**
+     * Sets the particle group. (For the H5MD file format)
+     * \param particle_group The name of a particle group.
+     */
+  void setParticleGroup(std::string particle_group) {
+    _particle_group = particle_group;
+  };
+
+    /**
+     * Gets the particle group.
+     * \return The name of a particle group.
+     */
+  std::string getParticleGroup() { return _particle_group; };
+
+    /**
+     * \brief pbc correct distance of two beads
+     * \param bead1 index of first bead
+     * \param bead2 index of second bead
+     * \return distance vector
+     * 
+     * calculates the smallest distance between two beads with correct treatment
+     * of pbc
+     */
+    vec getDist(int bead1, int bead2) const;
+    
+    /**
+     * \brief calculate shortest vector connecting two points
+     * \param r1 first point
+     * \param r2 second point
+     * \return distance vector
+     *
+     * calculates the smallest distance between two points with correct treatment
+     * of pbc
+     */
+    vec BCShortestConnection(const vec &r1, const vec &r2) const;
+
+    /**
+     * \brief return the shortest box size
+     * \return shortest size
+     *
+     * Calculates the shortest length to connect two sides of the box
+     */
+    double ShortestBoxSize();
+
+    /**
+     *  calculates the box volume
+     *  \return box volume
+     */
+    double BoxVolume();
+        
+    /**
+     *  rebuild exclusion list     
+     */
+    void RebuildExclusions();
+
+    /**
+     * access exclusion list
+     * \return exclusion list
+     */
+    ExclusionList &getExclusions() { return _exclusions; }
+
+  BoundaryCondition::eBoxtype getBoxType() { return _bc->getBoxType(); }
+
     template<typename iteratable>
     void InsertExclusion(Bead *bead1, iteratable &l);
 
@@ -307,7 +398,7 @@
     BoundaryCondition::eBoxtype autoDetectBoxType(const matrix &box);
 
     /// bead types in the topology
-    BeadTypeContainer _beadtypes;
+  std::unordered_map<std::string, int> beadtypes_;
     
     /// beads in the topology
     BeadContainer _beads;
@@ -323,10 +414,9 @@
     
     ExclusionList _exclusions;
     
-    map<string, int> _interaction_groups;
-    map<string, int> _beadtype_map;
-    
-    map<string, list<Interaction *> > _interactions_by_group;
+  std::map<std::string, int> _interaction_groups;
+    
+  std::map<std::string, std::list<Interaction *>> _interactions_by_group;
     
     double _time;
     int _step;
@@ -334,183 +424,43 @@
     bool _has_force;
 
     /// The particle group (For H5MD file format)
-    string _particle_group = "unassigned";
-=======
-    _bc->setBox(box);
-  };
-
-  /**
-   * get the simulation box
-   * \return triclinic box matrix
-   */
-  const matrix &getBox() { return _bc->getBox(); };
-
-  /**
-   * set the time of current frame
-   * \param t simulation time in ns
-   */
-  void setTime(double t) { _time = t; };
-
-  /**
-   * get the time of current frame
-   * \return simulation time in ns
-   */
-  double getTime() { return _time; };
-
-  /**
-   * set the step number of current frame
-   * \param s step number
-   */
-  void setStep(int s) { _step = s; };
-
-  /**
-   * get the step number of current frame
-   * \return step number
-   */
-  int getStep() { return _step; };
-
-  /**
-   * Sets the particle group. (For the H5MD file format)
-   * \param particle_group The name of a particle group.
-   */
-  void setParticleGroup(std::string particle_group) {
-    _particle_group = particle_group;
-  };
-
-  /**
-   * Gets the particle group.
-   * \return The name of a particle group.
-   */
-  std::string getParticleGroup() { return _particle_group; };
-
-  /**
-   * \brief pbc correct distance of two beads
-   * \param bead1 index of first bead
-   * \param bead2 index of second bead
-   * \return distance vector
-   *
-   * calculates the smallest distance between two beads with correct treatment
-   * of pbc
-   */
-  vec getDist(int bead1, int bead2) const;
-
-  /**
-   * \brief calculate shortest vector connecting two points
-   * \param r1 first point
-   * \param r2 second point
-   * \return distance vector
-   *
-   * calculates the smallest distance between two points with correct treatment
-   * of pbc
-   */
-  vec BCShortestConnection(const vec &r1, const vec &r2) const;
-
-  /**
-   * \brief return the shortest box size
-   * \return shortest size
-   *
-   * Calculates the shortest length to connect two sides of the box
-   */
-  double ShortestBoxSize();
-
-  /**
-   *  calculates the box volume
-   *  \return box volume
-   */
-  double BoxVolume();
-
-  /**
-   *  rebuild exclusion list
-   */
-  void RebuildExclusions();
-
-  /**
-   * access exclusion list
-   * \return exclusion list
-   */
-  ExclusionList &getExclusions() { return _exclusions; }
-
-  BoundaryCondition::eBoxtype getBoxType() { return _bc->getBoxType(); }
-
-  template <typename iteratable>
-  void InsertExclusion(Bead *bead1, iteratable &l);
-
-  bool HasVel() { return _has_vel; }
-  void SetHasVel(const bool v) { _has_vel = v; }
-
-  bool HasForce() { return _has_force; }
-  void SetHasForce(const bool v) { _has_force = v; }
-
- protected:
-  BoundaryCondition *_bc;
-
-  BoundaryCondition::eBoxtype autoDetectBoxType(const matrix &box);
-
-  /// bead types in the topology
-  std::unordered_map<std::string, int> beadtypes_;
-
-  /// beads in the topology
-  BeadContainer _beads;
-
-  /// molecules in the topology
-  MoleculeContainer _molecules;
-
-  /// residues in the topology
-  ResidueContainer _residues;
-
-  /// bonded interactions in the topology
-  InteractionContainer _interactions;
-
-  ExclusionList _exclusions;
-
-  std::map<std::string, int> _interaction_groups;
-
-  std::map<std::string, std::list<Interaction *>> _interactions_by_group;
-
-  double _time;
-  int _step;
-  bool _has_vel;
-  bool _has_force;
-
-  /// The particle group (For H5MD file format)
-  std::string _particle_group;
->>>>>>> c925afa6
+    std::string _particle_group = "unassigned";
 };
 
 inline Bead *Topology::CreateBead(byte_t symmetry, std::string name,
                                   std::string type, int resnr, double m,
                                   double q) {
-
-  Bead *b = new Bead(this, _beads.size(), type, symmetry, name, resnr, m, q);
-  _beads.push_back(b);
-  return b;
+    
+    Bead *b = new Bead(this, _beads.size(), type, symmetry, name, resnr, m, q);    
+    _beads.push_back(b);
+    return b;
 }
 
 inline Molecule *Topology::CreateMolecule(std::string name) {
-  Molecule *mol = new Molecule(this, _molecules.size(), name);
-  _molecules.push_back(mol);
-  return mol;
+    Molecule *mol = new Molecule(this, _molecules.size(), name);
+    _molecules.push_back(mol);
+    return mol;
 }
 
 inline Residue *Topology::CreateResidue(std::string name, int id) {
-  Residue *res = new Residue(this, id, name);
-  _residues.push_back(res);
-  return res;
+    Residue *res = new Residue(this, id, name);
+    _residues.push_back(res);
+    return res;
 }
 
 inline Residue *Topology::CreateResidue(std::string name) {
-  Residue *res = new Residue(this, _molecules.size(), name);
-  _residues.push_back(res);
-  return res;
+    Residue *res = new Residue(this, _molecules.size(), name);
+    _residues.push_back(res);
+    return res;
 }
 
 inline Molecule *Topology::MoleculeByIndex(int index) {
-  return _molecules[index];
-}
-
-template <typename iteratable>
+    return _molecules[index];
+}
+
+template<typename iteratable>
 inline void Topology::InsertExclusion(Bead *bead1, iteratable &l) {
-  _exclusions.InsertExclusion(bead1, l);
+    _exclusions.InsertExclusion(bead1, l);
 }
 
 }  // namespace csg
@@ -518,4 +468,4 @@
 
 #include "interaction.h"
 
-#endif /* _VOTCA_CSG_TOPOLOGY_H */+#endif	/* _VOTCA_CSG_TOPOLOGY_H */