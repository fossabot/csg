--- conflicted
+++ resolved
@@ -15,13 +15,8 @@
 CC=gcc
 CCC=g++
 CXX=g++
-<<<<<<< HEAD
-FC=g95
-AS=
-=======
 FC=gfortran
 AS=as
->>>>>>> e8e320fb
 
 # Macros
 CND_PLATFORM=GNU-Linux-x86
