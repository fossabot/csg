#
# Copyright 2009-2011 The VOTCA Development Team (http://www.votca.org)
#
# Licensed under the Apache License, Version 2.0 (the "License");
# you may not use this file except in compliance with the License.
# You may obtain a copy of the License at
#
#     http://www.apache.org/licenses/LICENSE-2.0
#
# Unless required by applicable law or agreed to in writing, software
# distributed under the License is distributed on an "AS IS" BASIS,
# WITHOUT WARRANTIES OR CONDITIONS OF ANY KIND, either express or implied.
# See the License for the specific language governing permissions and
# limitations under the License.
#

#general scripts
tag file tag_file.sh
dummy dummy dummy.sh
function common functions_common.sh
csg master inverse.sh

# BEGIN: these scripts have to be defined for each method
# method initialization
prepare ibi prepare_generic.sh
prepare imc prepare_imc.sh
prepare generic prepare_generic.sh
prepare tf prepare_generic.sh
prepare_single ibi prepare_generic_single.sh
prepare_single imc prepare_generic_single.sh
prepare_single tf prepare_generic_single.sh
initstep ibi initialize_step_generic.sh
initstep imc initialize_step_generic.sh
initstep tf initialize_step_generic.sh

#this is just to warn users from old versions
prepare ibm prepare_ibm.sh
update ibm update_ibm.sh

# the update step
update ibi update_ibi.sh
update imc update_imc.sh

# add up the potential
# TODO: think about name add_pot, is other name maybe better
add_pot ibi add_pot_generic.sh
add_pot imc add_pot_generic.sh
add_pot tf add_pot_generic.sh

# END: these scripts have to be defined for each method

# initial guesses
rdf pot RDF_to_POT.pl

# post update
post_update ibi post_update_generic.sh
post_update imc post_update_generic.sh
post_update tf dummy.sh
post_update_single ibi post_update_generic_single.sh
post_update_single imc post_update_generic_single.sh

#post update scripts
postupd scale postupd_scale.sh
postupd pressure postupd_pressure.sh
postupd splinesmooth postupd_splinesmooth.sh
postupd smooth postupd_smooth.sh
postupd shift dpot_shift_nb.pl
postupd dummy postadd_dummy.sh
postupd tag tag_file.sh

# post add
post add post_add.sh
post add_single post_add_single.sh

# post add scripts
postadd tag tag_file.sh
postadd dummy postadd_dummy.sh
postadd copyback postadd_copyback.sh
postadd convergence postadd_convergence.sh
postadd acc_convergence postadd_acc_convergence.sh 
postadd shift dpot_shift_nb.pl
postadd plot postadd_plot.sh

#convergence checks
convergence_check default convergence_check_default.sh

# table preparation
dpot shift_nonbonded dpot_shift_nb.pl
pot shift_nonbonded dpot_shift_nb.pl
pot shift_bonded dpot_shift_bo.pl
resample target resample_target.sh
dpot crop dpot_crop.pl

# ibi specific stuff
# TODO: rename to ibi single
update ibi_single update_ibi_single.sh
# TODO: rename to ibi pot
update ibi_pot update_ibi_pot.pl

# imc specific stuff
# TODO: rename to imc single
imcsolver matlab solve_matlab.sh
solve matlab linsolve.m
imcsolver octave solve_octave.sh
solve octave linsolve.octave

imc purify imc_purify.sh

# tf specific stuff
update tf update_tf.sh
update tf_single update_tf_single.sh
calc thermforce calc_thermforce.sh
tf apply_prefactor apply_prefactor.pl

# pressure correction
pressure_cor simple pressure_cor_simple.pl
pressure_cor wjk pressure_cor_wjk.pl

#density correction
density symmetrize density_symmetrize.py 

# generic table manipulation
table add add_POT.pl
table integrate table_integrate.pl
table extrapolate table_extrapolate.pl
table merge merge_tables.pl
table smooth table_smooth.pl
table linearop table_linearop.pl
table dummy table_dummy.sh
table get_value table_get_value.pl
table getsubset table_getsubset.py
table smooth_borders table_smooth_borders.py
table compare table_compare.pl 

# error analysis
tables jackknife tables_jackknife.pl

# BEGIN: these scripts have to be defined for each simulation program
# interface to gromacs
run gromacs run_gromacs.sh
pressure gromacs calc_pressure_gromacs.sh
rdf gromacs calc_rdf_generic.sh
imc_stat gromacs imc_stat_generic.sh

density gromacs calc_density_gromacs.sh

# these scripts have to be defined for each method, if NOT generic
prepare_generic gromacs prepare_generic_gromacs.sh
initstep_generic gromacs initialize_step_generic_gromacs.sh
prepare_generic espresso prepare_generic_espresso.sh
initstep_generic espresso initialize_step_generic_espresso.sh


# gromacs scripts specific stuff
convert_potential gromacs potential_to_gromacs.sh
convert_potential xvg table_to_xvg.pl

#function for gromacs
functions gromacs functions_gromacs.sh

# Interface to ESPResSo
run espresso run_espresso.sh
pressure espresso calc_pressure_espresso.sh
rdf espresso calc_rdf_espresso.sh

# ESPResSo scripts
convert_potential espresso potential_to_espresso.sh
convert_potential tab table_to_tab.pl

# function for ESPResSo
functions espresso functions_espresso.sh

<<<<<<< HEAD
# pmf specific stuff
run gromacs_pmf run_gromacs_pmf.sh
initialize pmf initialize_pmf.sh
prepare pmf prepare_pmf.sh
simulate pmf simulate_pmf_mod.sh
calc pmf calc_pmf.sh
calc rdf calc_rdf.sh
table_err linearop table_err_linearop.pl

=======
>>>>>>> de5c19f1
# END: these scripts have to be defined for each simulation program<|MERGE_RESOLUTION|>--- conflicted
+++ resolved
@@ -170,7 +170,8 @@
 # function for ESPResSo
 functions espresso functions_espresso.sh
 
-<<<<<<< HEAD
+# END: these scripts have to be defined for each simulation program
+
 # pmf specific stuff
 run gromacs_pmf run_gromacs_pmf.sh
 initialize pmf initialize_pmf.sh
@@ -178,8 +179,4 @@
 simulate pmf simulate_pmf_mod.sh
 calc pmf calc_pmf.sh
 calc rdf calc_rdf.sh
-table_err linearop table_err_linearop.pl
-
-=======
->>>>>>> de5c19f1
-# END: these scripts have to be defined for each simulation program+table_err linearop table_err_linearop.pl