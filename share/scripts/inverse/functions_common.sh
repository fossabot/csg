--- conflicted
+++ resolved
@@ -681,11 +681,7 @@
   #we use awk -v because then " 1 " or "1\n" is equal to 1
   case "$2" in
     "+"|"-"|'*'|"/"|"^")
-<<<<<<< HEAD
-      res="$(awk -v x="$1" -v y="$3" "BEGIN{print ( x $2 y ) }")" || die "${FUNCNAME[0]}: awk -v x='$1' -v y='$3' 'BEGIN{print ( x $2 y ) }' failed"
-=======
-       res="$(awk -v x="$1" -v y="$3" "BEGIN{print ( x $2 y ) }")" || die "csg_calc: awk -v x='$1' -v y='$3' 'BEGIN{print ( x $2 y ) }' failed"
->>>>>>> 1641fc3c
+       res="$(awk -v x="$1" -v y="$3" "BEGIN{print ( x $2 y ) }")" || die "${FUNCNAME[0]}: awk -v x='$1' -v y='$3' 'BEGIN{print ( x $2 y ) }' failed"
        true;;
     '>'|'<' )
        res="$(awk -v x="$1" -v y="$3" "BEGIN{print ( x $2 y )}")" || die "${FUNCNAME[0]}: awk -v x='$1' -v y='$3' 'BEGIN{print ( x $2 y )}' failed"
@@ -695,15 +691,10 @@
        res=""
        true;;
     "="|"==")
-<<<<<<< HEAD
        #this is really tricky... case x=0,y=0 is catched by (x==y) after that |x-y|/max(|x|,|y|) will work expect for x,y beginng close to zero
        res="$(awk -v x="$1" -v y="$3" -v e="$err" \
        'function max(x,y){return (x>y)?x:y;} function abs(x){return (x<0)?-x:x;} BEGIN{if (x==y){print 1;}else{if (abs(x-y)<e){print 1;}else{ print ( abs(x-y)/max(abs(x),abs(y)) < e );}}}')" \
 	 || die "${FUNCNAME[0]}: awk for =/== failed"
-=======
-       #we expect that x and y are close together
-       res="$(awk -v x="$1" -v y="$3" "BEGIN{print ( sqrt(((x-y)/x)^2) < $err )}")" || die "csg_calc: awk -v x='$1' -v y='$3' 'BEGIN{print ( sqrt(((x-y)/x)^2) < $err )}' failed"
->>>>>>> 1641fc3c
        #awk return 1 for true and 0 for false, shell exit codes are the other way around
        ret="$((1-$res))"
        #return value matters
