--- conflicted
+++ resolved
@@ -1,6 +1,6 @@
 #! /bin/bash
 #
-# Copyright 2009-2013 The VOTCA Development Team (http://www.votca.org)
+# Copyright 2009-2014 The VOTCA Development Team (http://www.votca.org)
 #
 # Licensed under the Apache License, Version 2.0 (the "License");
 # you may not use this file except in compliance with the License.
@@ -25,99 +25,51 @@
    exit 0
 fi
 
-<<<<<<< HEAD
-OUTTAB="TABLE"
-OUTBND="TABBND"
-OUTANG="TABANG"
-OUTDIH="TABDIH"
+for i in TABLE TABBND TABANG TABDIH; do
+  [[ -f "$i" ]] && echo "We will now overwrite $i"
+  rm -v "$i"
+done
 
-[[ -f "$OUTTAB" ]] && echo "We will now overwrite $OUTTAB"
-[[ -f "$OUTBND" ]] && echo "We will now overwrite $OUTBND"
-[[ -f "$OUTANG" ]] && echo "We will now overwrite $OUTANG"
-[[ -f "$OUTDIH" ]] && echo "We will now overwrite $OUTDIH"
+for_all "non-bonded" touch "TABLE"
+for_all "bond"       touch "TABBND"
+for_all "angle"      touch "TABANG"
+for_all "dihedral"   touch "TABDIH"
 
-rm -fv "$OUTTAB" "$OUTBND" "$OUTANG" "$OUTDIH"
-for_all "non-bonded" touch "$OUTTAB"
-for_all "bond"       touch "$OUTBND"
-for_all "angle"      touch "$OUTANG"
-for_all "dihedral"   touch "$OUTDIH"
-
-#we have at least one non-bonded interaction
-#[[ -f "$OUTTAB" ]] &&  echo "$bin_size $table_end $ngrid" >> "$OUTTAB"
-#TODO write header for "$OUTBND" "$OUTANG" "$OUTDIH"
-
-if [[ -f "$OUTTAB" ]]; then
-  echo "Table for dlpoly from VOTCA with love" > "$OUTTAB" #max 80 chars
+#if we have at least one  interaction for that kind
+for i in TABLE TABBND TABANG TABDIH; do
+  echo "Table for dlpoly from VOTCA with love" > "$i" #max 80 chars
+done
+if [[ -f "TABLE" ]]; then
   bin_size="$(csg_get_property cg.inverse.dlpoly.table_bins)"
   table_end="$(csg_get_property cg.inverse.dlpoly.table_end)"
 
-# see dlpoly manual ngrid = int(cut/delta) + 4
+  # see dlpoly manual ngrid = int(cut/delta) + 4
   ngrid="$(csg_calc $table_end / $bin_size)"
   ngrid="$(to_int $ngrid)"
   ngrid="$(($ngrid+4))"
 
-# nm -> Angs
+  # nm -> Angs
   bin_size="$(csg_calc "$bin_size" "*" 10)"
   table_end="$(csg_calc "$table_end" "*" 10)"
-  echo "$bin_size $table_end $ngrid" >> "$OUTTAB"
-
-  for_all "non-bonded" do_external convert_potential dlpoly '$(csg_get_interaction_property name).pot.cur' '$(csg_get_interaction_property name).pot.dlpoly'
+  echo "$bin_size $table_end $ngrid" >> "TABLE"
 fi
 
-if [[ -f "$OUTBND" ]]; then
-  echo "# Table for dlpoly from VOTCA with love" > "$OUTBND" #max 80 chars
+if [[ -f "TABBND" ]]; then
   table_end="$(csg_get_property cg.inverse.dlpoly.bonds.table_end)"
   ngrid="$(csg_get_property cg.inverse.dlpoly.bonds.table_grid)"
 
-# nm -> Angs
+  # nm -> Angs
   table_end="$(csg_calc "$table_end" "*" 10)"
-  echo "# $table_end $ngrid" >> "$OUTBND"
-
-  for_all "bond" do_external convert_potential dlpoly '$(csg_get_interaction_property name).pot.cur' '$(csg_get_interaction_property name).pot.dlpoly'
+  echo "# $table_end $ngrid" >> "TABBND"
 fi
 
-if [[ -f "$OUTANG" ]]; then
-  echo "# Table for dlpoly from VOTCA with love" > "$OUTANG" #max 80 chars
-#  table_end="$(csg_get_property cg.inverse.dlpoly.angles.table_end)"
+if [[ -f "TABANG" ]]; then
   ngrid="$(csg_get_property cg.inverse.dlpoly.angles.table_grid)"
-  echo "# $ngrid" >> "$OUTANG"
-
-  for_all "angle" do_external convert_potential dlpoly '$(csg_get_interaction_property name).pot.cur' '$(csg_get_interaction_property name).pot.dlpoly'
+  echo "# $ngrid" >> "TABANG"
 fi
 
-if [[ -f "$OUTDIH" ]]; then
-  echo "# Table for dlpoly from VOTCA with love" > "$OUTDIH" #max 80 chars
-#  table_end="$(csg_get_property cg.inverse.dlpoly.dihedrals.table_end)"
+if [[ -f "TABDIH" ]]; then
   ngrid="$(csg_get_property cg.inverse.dlpoly.dihedrals.table_grid)"
-  echo "# $ngrid" >> "$OUTDIH"
-
-  for_all "dihedral" do_external convert_potential dlpoly '$(csg_get_interaction_property name).pot.cur' '$(csg_get_interaction_property name).pot.dlpoly'
+  echo "# $ngrid" >> "TABDIH"
 fi
-=======
-bin_size="$(csg_get_property cg.inverse.dlpoly.table_bins)"
-table_end="$(csg_get_property cg.inverse.dlpoly.table_end)"
-# see dlpoly manual ngrid = int(cut/delta) + 4
-ngrid="$(csg_calc $table_end / $bin_size)"
-ngrid="$(to_int $ngrid)"
-ngrid="$(($ngrid+4))"
-#nm -> Angs
-table_end="$(csg_calc "$table_end" "*" 10)"
-bin_size="$(csg_calc "$bin_size" "*" 10)"
-
-for i in TABLE TABBND TABANG TABDIH; do
-  [[ -f $i ]] && echo "We will now overwrite $i"
-done
-rm -f TABLE TABBND TABANG TABDIH
-for_all non-bonded touch TABLE
-for_all bond touch TABBND
-for_all angle touch TABANG
-for_all dihedral touch TABDIH
-#we have at least on non-bonded interaction
-if [[ -f TABLE ]]; then
-  echo "Table for dlpoly from VOTCA with love" >> TABLE #max 100 chars
-  echo "$bin_size $table_end $ngrid" >> TABLE
-fi
-#TODO write header for TABBND TABANG TABDIH
-
-for_all "non-bonded" do_external convert_potential dlpoly '$(csg_get_interaction_property name).pot.cur' '$(csg_get_interaction_property name).pot.dlpoly'
->>>>>>> dadbd0e1
+for_all "non-bonded bond" do_external convert_potential dlpoly '$(csg_get_interaction_property name).pot.cur' '$(csg_get_interaction_property name).pot.dlpoly'