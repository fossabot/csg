--- conflicted
+++ resolved
@@ -27,11 +27,6 @@
    exit 0
 fi
 
-<<<<<<< HEAD
-#[[ -z $1 || -z $2 ]] && die "${0##*/}: Missing arguments"
-
-=======
->>>>>>> 656ed1cf
 [[ -z $1 || -z $2 || -z $3 ]] && die "${0##*/}: Missing arguments"
 # initialize & run the octave file
 cat_external solve octave | sed -e "s/\$name_out/$2/"  -e "s/\$name/$1/" -e "s/\$reg/$3/" > solve_$1.octave || die "${0##*/}: sed failed"
