--- conflicted
+++ resolved
@@ -142,30 +142,6 @@
   my $x=$_[0];
   my $op="$_[1]";
   my $y=$_[2];
-<<<<<<< HEAD
-  use Switch;
-  switch($op) {
-    case /\+|-|\*|\/|x/ {
-      $op="*" if ($op eq "x");
-      my $val = eval "$x $op $y";
-      die "operation: Could not calculate '$x $op $y'\n" if $@;
-      return $val;
-    }
-    case "=" {
-      my $diff=&difference_relative($x,$y,$epsilon);
-      return 1 if ($diff > $epsilon);
-      return 0;
-    }
-    case "d" {
-      return abs($x-$y);
-    }
-    case "d2" {
-      return ($x-$y)*($x-$y);
-    } 
-    else {
-      die "operation: Unknown operation $op\n";
-    }
-=======
   if ($op =~ /\+|-|\*|\/|x/) {
      $op="*" if ($op eq "x");
      my $val = eval "$x $op $y";
@@ -181,7 +157,6 @@
     return ($x-$y)*($x-$y);
   } else {
     die "operation: Unknown operation $op\n";
->>>>>>> 9af93fdf
   }
 }
 
@@ -192,21 +167,11 @@
     abs($r1[$i] - $r2[$i]) < $epsilon || die "$progname: first column different at position $i\n";
     # check for flags
     unless ($noflags){
-<<<<<<< HEAD
-	$flag1[$i] eq $flag2[$i] || die "$progname: flag different at position $i\n";
-	# skip if flag does not match
-	if($withflag) {
-	    if(!($flag1[$i] =~ m/[$withflag]/)) {
-		next;
-	    }
-	}
-=======
       $flag1[$i] eq $flag2[$i] || die "$progname: flag different at position $i\n";
       # skip if flag does not match
       if (($withflag) and ($flag1[$i] !~ m/[$withflag]/)) {
         next;
       }
->>>>>>> 9af93fdf
     }
     # perform given operation
     my $value=&operation($pot1[$i],$op,$pot2[$i]);
@@ -216,10 +181,6 @@
     $value*=$scale;
     $sum+=$value;
     $table[$i]=$value;
-<<<<<<< HEAD
-
-=======
->>>>>>> 9af93fdf
 }
 
 if ($die) {
