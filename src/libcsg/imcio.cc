--- conflicted
+++ resolved
@@ -1,4 +1,4 @@
-/*
+/* 
  * Copyright 2009-2019 The VOTCA Development Team (http://www.votca.org)
  *
  * Licensed under the Apache License, Version 2.0 (the "License");
@@ -34,92 +34,89 @@
 
 void imcio_write_dS(const string &file, Eigen::VectorXd &r, Eigen::VectorXd &dS,
                     std::list<int> *list) {
-  // write the dS
-  ofstream out_dS;
-  out_dS.open(file.c_str());
-  out_dS << setprecision(8);
+    // write the dS
+    ofstream out_dS;
+    out_dS.open(file.c_str());
+    out_dS << setprecision(8);
   if (!out_dS) throw runtime_error(string("error, cannot open file ") + file);
 
-  if (list == NULL) {
-    for (int i = 0; i < dS.size(); ++i) {
-      out_dS << r[i] << " " << dS[i] << endl;
+    if(list == NULL) {
+        for (int i = 0; i < dS.size(); ++i) {
+            out_dS << r[i] << " " << dS[i] << endl;
+        }
+  } else {
+        for(std::list<int>::iterator i = list->begin(); i!=list->end(); ++i) {
+            out_dS << r[*i] << " " << dS[*i] << endl;
+        }
     }
-  } else {
-    for (std::list<int>::iterator i = list->begin(); i != list->end(); ++i) {
-      out_dS << r[*i] << " " << dS[*i] << endl;
-    }
-  }
 
-  out_dS.close();
-  cout << "written " << file << endl;
+    out_dS.close();
+    cout << "written " << file << endl;
 }
 
 void imcio_write_matrix(const string &file, Eigen::MatrixXd &gmc,
                         std::list<int> *list) {
-  ofstream out_A;
-  out_A.open(file.c_str());
-  out_A << setprecision(8);
+    ofstream out_A;
+    out_A.open(file.c_str());
+    out_A << setprecision(8);
 
   if (!out_A) throw runtime_error(string("error, cannot open file ") + file);
 
-  if (list == NULL) {
-    for (int i = 0; i < gmc.rows(); ++i) {
-      for (int j = 0; j < gmc.cols(); ++j) {
-        out_A << gmc(min(i, j), max(i, j)) << " ";
-      }
-      out_A << endl;
+    if(list == NULL) {
+        for (int i = 0; i < gmc.rows(); ++i) {
+            for (int j = 0; j < gmc.cols(); ++j) {
+                out_A << gmc(min(i,j), max(i,j)) << " ";
+            }
+            out_A << endl;
+        }
+  } else {
+        for(std::list<int>::iterator i = list->begin(); i!=list->end(); ++i) {
+            for(std::list<int>::iterator j = list->begin(); j!=list->end(); ++j) {
+                out_A << gmc(*i, *j) << " ";
+            }
+            out_A << endl;
+        }
     }
-  } else {
-    for (std::list<int>::iterator i = list->begin(); i != list->end(); ++i) {
-      for (std::list<int>::iterator j = list->begin(); j != list->end(); ++j) {
-        out_A << gmc(*i, *j) << " ";
-      }
-      out_A << endl;
-    }
-  }
-  out_A.close();
-  cout << "written " << file << endl;
+out_A.close();
+    cout << "written " << file << endl;
 }
 
 void imcio_write_index(const string &file, vector<string> &names,
                        vector<RangeParser> &ranges) {
-  // write the index
+    // write the index
 
-  ofstream out_idx;
-  out_idx.open(file.c_str());
+    ofstream out_idx;
+    out_idx.open(file.c_str());
 
   if (!out_idx) throw runtime_error(string("error, cannot open file ") + file);
-
-  for (size_t i = 0; i < names.size(); ++i)
-    out_idx << names[i] << " " << ranges[i] << endl;
-
-  out_idx.close();
-  cout << "written " << file << endl;
+    
+    for (size_t i = 0; i < names.size(); ++i)
+        out_idx << names[i] << " " << ranges[i] << endl;
+    
+    out_idx.close();
+    cout << "written " << file << endl;
 }
 
 void imcio_read_dS(const string &filename, Eigen::VectorXd &r,
                    Eigen::VectorXd &dS) {
-  Table tbl;
-  tbl.Load(filename);
-
-  r.resize(tbl.size());
-  dS.resize(tbl.size());
-
-  for (int i = 0; i < tbl.size(); ++i) {
-    r(i) = tbl.x(i);
-    dS(i) = tbl.y(i);
-  }
+    Table tbl;
+    tbl.Load(filename);
+    
+    r.resize(tbl.size());
+    dS.resize(tbl.size());
+    
+    for( int i=0; i<tbl.size(); ++i) {
+        r(i) = tbl.x(i);
+        dS(i) = tbl.y(i);
+    }
 }
 
-<<<<<<< HEAD
-void imcio_read_matrix(const string &filename, Eigen::MatrixXd &gmc)
-{
+void imcio_read_matrix(const string &filename, Eigen::MatrixXd &gmc) {
     ifstream in;
     in.open(filename.c_str());
 
     bool is_initialized = false;
-    if(!in)
-        throw runtime_error(string("error, cannot open file ") + filename);
+  if (!in) throw runtime_error(string("error, cannot open file ") + filename);
 
     int line_count =0;
     string line;
@@ -136,94 +133,55 @@
 
         // skip empty lines
         if(tokens.size()==0) continue;
-        if(!is_initialized)
-            gmc.resize(tokens.size(),tokens.size());
+    if (!is_initialized) gmc.resize(tokens.size(), tokens.size());
         is_initialized=true;
 
         if(gmc.rows()!=int(tokens.size()))
-            throw runtime_error(string("error loading ")
-                    + filename + ": size mismatchm, number of columns differ");
+      throw runtime_error(string("error loading ") + filename +
+                          ": size mismatchm, number of columns differ");
         for(size_t i=0; i<tokens.size(); ++i)
             gmc(line_count,i) = stod(tokens[i]);
         ++line_count;
     }
     if(line_count != gmc.rows())
-            throw runtime_error(string("error loading ")
-                    + filename + ": size mismatch, not enough lines");
-    in.close();
-=======
-void imcio_read_matrix(const string &filename, Eigen::MatrixXd &gmc) {
-  ifstream in;
-  in.open(filename.c_str());
-
-  bool is_initialized = false;
-  if (!in) throw runtime_error(string("error, cannot open file ") + filename);
-
-  int line_count = 0;
-  string line;
-  // read till the first data line
-  while (getline(in, line)) {
-    // remove comments and xmgrace stuff
-    line = line.substr(0, line.find("#"));
-    line = line.substr(0, line.find("@"));
-
-    // tokenize string and put it to vector
-    Tokenizer tok(line, " \t");
-    vector<string> tokens;
-    tok.ToVector(tokens);
-
-    // skip empty lines
-    if (tokens.size() == 0) continue;
-    if (!is_initialized) gmc.resize(tokens.size(), tokens.size());
-    is_initialized = true;
-
-    if (gmc.rows() != int(tokens.size()))
-      throw runtime_error(string("error loading ") + filename +
-                          ": size mismatchm, number of columns differ");
-    for (size_t i = 0; i < tokens.size(); ++i)
-      gmc(line_count, i) = boost::lexical_cast<double>(tokens[i]);
-    ++line_count;
-  }
-  if (line_count != gmc.rows())
     throw runtime_error(string("error loading ") + filename +
                         ": size mismatch, not enough lines");
-  in.close();
->>>>>>> 345583d7
+    in.close();
 }
 
 void imcio_read_index(const string &filename, vector<string> &names,
                       vector<RangeParser> &ranges) {
-  ifstream in;
-  in.open(filename.c_str());
+    ifstream in;
+    in.open(filename.c_str());
   if (!in) throw runtime_error(string("error, cannot open file ") + filename);
 
-  names.clear();
-  ranges.clear();
-  string line;
+    names.clear();
+    ranges.clear();
+    string line;
+    
+    // read till the first data line
+    while(getline(in, line)) {
+        // remove comments and xmgrace stuff
+        line = line.substr(0, line.find("#"));
+        line = line.substr(0, line.find("@"));
 
-  // read till the first data line
-  while (getline(in, line)) {
-    // remove comments and xmgrace stuff
-    line = line.substr(0, line.find("#"));
-    line = line.substr(0, line.find("@"));
+        boost::trim(line);
 
-    boost::trim(line);
+        size_t found;
+        found = line.find(" ");
+        if(found==string::npos)
+            throw runtime_error(string("wrong format in ") + filename);
 
-    size_t found;
-    found = line.find(" ");
-    if (found == string::npos)
-      throw runtime_error(string("wrong format in ") + filename);
+        string name = line.substr(0, found);
 
-    string name = line.substr(0, found);
-
-    string range = line.substr(found);
-
-    RangeParser rp;
-    rp.Parse(range);
-    names.push_back(name);
-    ranges.push_back(rp);
-  }
-  in.close();
+        string range = line.substr(found);
+        
+        RangeParser rp;
+        rp.Parse(range);
+        names.push_back(name);
+        ranges.push_back(rp);
+    }
+    in.close();
 }
 
 }  // namespace csg
