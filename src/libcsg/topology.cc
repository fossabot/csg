--- conflicted
+++ resolved
@@ -29,15 +29,6 @@
 
 namespace votca {
 namespace csg {
-<<<<<<< HEAD
-class BeadType;
-} // namespace csg
-} // namespace votca
-
-namespace votca {
-namespace csg {
-=======
->>>>>>> c9bda25c
 
 using namespace std;
 
@@ -47,14 +38,9 @@
 
 Topology::~Topology() {
   Cleanup();
-<<<<<<< HEAD
   if (_bc)
     delete (_bc);
-  _bc = NULL;
-=======
-  if (_bc) delete (_bc);
   _bc = nullptr;
->>>>>>> c9bda25c
 }
 
 void Topology::Cleanup() {
