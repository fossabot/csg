--- conflicted
+++ resolved
@@ -20,25 +20,13 @@
 #include <iostream>
 #include <votca/csg/version.h>
 
-<<<<<<< HEAD
-=======
+#ifdef GMX
 #if (GMX == 52)
 extern const char *gmx_version();
 #define GromacsVersion gmx_version
-#elif (GMX == 51)||(GMX == 50)
+#else
 #include <gromacs/legacyheaders/copyrite.h>
-#elif GMX == 45
-#include <gromacs/copyrite.h>
-#elif GMX == 40
-    extern "C"
-    {
-        #include <copyrite.h>
-    }
 #endif
-
->>>>>>> 49b9e8e9
-#ifdef GMX
-#include <gromacs/legacyheaders/copyrite.h>
 // this one is needed because of bool is defined in one of the headers included by gmx
 #undef bool
 #endif
