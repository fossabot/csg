--- conflicted
+++ resolved
@@ -1,9 +1,5 @@
-<<<<<<< HEAD
 find_package(Boost 1.53.0 REQUIRED COMPONENTS unit_test_framework)
-=======
-find_package(Boost 1.57.0 REQUIRED COMPONENTS unit_test_framework)
 
->>>>>>> 21fe4c05
 foreach(PROG
   test_bead
   test_beadtriple
