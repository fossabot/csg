--- conflicted
+++ resolved
@@ -16,27 +16,13 @@
 #define BOOST_TEST_MAIN
 
 #define BOOST_TEST_MODULE csg_topology_test
-<<<<<<< HEAD
-=======
+
 #include <boost/test/floating_point_comparison.hpp>
 #include <iostream>
 #include <boost/test/unit_test.hpp>
->>>>>>> 31c753e1
 #include "../../include/votca/csg/topology.h"
 #include <boost/test/unit_test.hpp>
 #include <iostream>
-
-<<<<<<< HEAD
-// used for rounding doubles so we can compare them
-double round_(double v, int p) {
-  v *= pow(10, p);
-  v = round(v);
-  v /= pow(10, p);
-  return v;
-}
-=======
-
->>>>>>> 31c753e1
 
 using namespace std;
 using namespace votca::tools;
@@ -71,22 +57,12 @@
   top.setBox(box);
 
   auto vol = top.BoxVolume();
-<<<<<<< HEAD
-  BOOST_CHECK_EQUAL(static_cast<int>(vol), 8);
-  auto box2 = top.getBox();
 
-  auto v1_2 = box2.getCol(0);
-  auto v2_2 = box2.getCol(1);
-  auto v3_2 = box2.getCol(2);
-  BOOST_CHECK_EQUAL(v1, v1_2);
-  BOOST_CHECK_EQUAL(v2, v2_2);
-  BOOST_CHECK_EQUAL(v3, v3_2);
-=======
   BOOST_CHECK_CLOSE(vol,8,1e-5);
   auto box2 = top.getBox();
   
   BOOST_CHECK_EQUAL(box2.isClose(box,1e-5),true);
->>>>>>> 31c753e1
+
 }
 
 BOOST_AUTO_TEST_CASE(simple_test) {
@@ -95,12 +71,9 @@
   top.setStep(1);
   BOOST_CHECK_EQUAL(top.getStep(), 1);
   top.setTime(1.21);
-<<<<<<< HEAD
-  BOOST_CHECK_EQUAL(static_cast<int>(top.getTime() * 100), 121);
-=======
+
   BOOST_CHECK_CLOSE(top.getTime(),1.21,1e-5);
 
->>>>>>> 31c753e1
 }
 
 BOOST_AUTO_TEST_CASE(create_bead_type) {
@@ -131,17 +104,10 @@
   auto bead_ptr = top.CreateBead(symmetry, bead_name, bead_type_name,
                                  residue_number, mass, charge);
 
-<<<<<<< HEAD
-  BOOST_CHECK_EQUAL(round_(bead_ptr->getQ() * 10, 1), 3.0);
-  BOOST_CHECK_EQUAL(round_(bead_ptr->getMass() * 10, 2), 11);
-  BOOST_CHECK_EQUAL(bead_ptr->getResnr(), residue_number);
-  BOOST_CHECK_EQUAL(bead_ptr->getSymmetry(), symmetry);
-=======
   BOOST_CHECK_CLOSE(bead_ptr->getQ(),0.3,1e-5);
   BOOST_CHECK_CLOSE(bead_ptr->getMass(),1.1,1e-5);
   BOOST_CHECK_EQUAL(bead_ptr->getResnr(),residue_number);
   BOOST_CHECK_EQUAL(bead_ptr->getSymmetry(),symmetry);
->>>>>>> 31c753e1
   BOOST_CHECK(bead_ptr->getName() == bead_name);
 
   string bead_type2 = bead_ptr->getType();
