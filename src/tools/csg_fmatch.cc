/* 
 * Copyright 2009-2018 The VOTCA Development Team (http://www.votca.org)
 *
 * Licensed under the Apache License, Version 2.0 (the "License");
 * you may not use this file except in compliance with the License.
 * You may obtain a copy of the License at
 *
 *     http://www.apache.org/licenses/LICENSE-2.0
 *
 * Unless required by applicable law or agreed to in writing, software
 * distributed under the License is distributed on an "AS IS" BASIS,
 * WITHOUT WARRANTIES OR CONDITIONS OF ANY KIND, either express or implied.
 * See the License for the specific language governing permissions and
 * limitations under the License.
 *
 */

#include <math.h>
#include <iostream>
#include <fstream>
#include <stdio.h>
#include <sstream>
#include <votca/tools/cubicspline.h>
#include <votca/csg/nblistgrid.h>
#include <votca/csg/nblistgrid_3body.h>
#include <votca/csg/beadlist.h>
#include "csg_fmatch.h"
#include <votca/tools/table.h>
#include <votca/tools/linalg.h>

int main(int argc, char** argv)
{
    CGForceMatching app;
    return app.Exec(argc, argv);
}


void CGForceMatching::Initialize(void)
{
    CsgApplication::Initialize();
    AddProgramOptions()
        ("options", boost::program_options::value<string>(), "  options file for coarse graining")
        ("trj-force", boost::program_options::value<string>(), "  coarse-grained trajectory containing forces of already known interactions");
}

bool CGForceMatching::EvaluateOptions()
{
    CsgApplication::EvaluateOptions();
    CheckRequired("trj", "no trajectory file specified");
    CheckRequired("options", "need to specify options file");
    LoadOptions(OptionsMap()["options"].as<string>());

    _has_existing_forces = false;
    if(OptionsMap().count("trj-force"))
        _has_existing_forces = true;
    return true;
}

void CGForceMatching::BeginEvaluate(Topology *top, Topology *top_atom)
{
    // set counters to zero value:
    _nblocks = 0;
    _line_cntr = _col_cntr = 0;

    // Number of CG beads in topology
    _nbeads = top->BeadCount();
    // Set frame counter to zero
    _frame_counter = 0;
    
    // accuracy for evaluating the difference in bead positions (default 1e-5)
    _dist = 1e-5;
    if (_options.exists("cg.fmatch.dist")) {
        _dist = _options.get("cg.fmatch.dist").as<double>();
    }
    
    // read _nframes from input file
    _nframes = _options.get("cg.fmatch.frames_per_block").as<int>();
    // read _constr_least_sq from input file
    _constr_least_sq = _options.get("cg.fmatch.constrainedLS").as<bool>();
        
    // initializing bonded interactions
    for (list<Property*>::iterator iter = _bonded.begin();
            iter != _bonded.end(); ++iter) {
        SplineInfo *i = new SplineInfo(_splines.size(), true, _col_cntr, *iter);
        //adjust initial matrix dimensions:
        _line_cntr += i->num_gridpoints;
        _col_cntr += 2 * i->num_gridpoints;
        //if periodic potential, one additional constraint has to be taken into account -> 1 additional line in matrix
        if(i->periodic != 0){
            _line_cntr += 1;
        }       
        // add spline to container
        _splines.push_back(i);
    }

    // initializing non-bonded interactions
    for (list<Property*>::iterator iter = _nonbonded.begin();
            iter != _nonbonded.end(); ++iter) {
        SplineInfo *i = new SplineInfo(_splines.size(), false, _col_cntr, *iter);
        //adjust initial matrix dimensions:
        //number of constraints/restraints
        _line_cntr += i->num_gridpoints;
        //number of coefficients
        _col_cntr += 2 * i->num_gridpoints;
        
        //preliminary: use also spline functions for the threebody interaction. So far only angular interaction implemented
        // add spline to container
        _splines.push_back(i);
    }

    cout << "\nYou are using VOTCA!\n";
    cout << "\nhey, somebody wants to forcematch!\n";

    // now initialize _A, _b, _x and probably _B_constr
    // depending on least-squares algorithm used
    if (_constr_least_sq) { // Constrained Least Squares
        
        cout << "\nUsing constrained Least Squares!\n " << endl;

        // assign _least_sq_offset
        _least_sq_offset = 0;

        // resize and clear _B_constr
        _B_constr=Eigen::MatrixXd::Zero(_line_cntr, _col_cntr);

        // resize matrix _A
        _A=Eigen::MatrixXd::Zero(3 * _nbeads *_nframes, _col_cntr);
        // resize vector _b
        _b=Eigen::VectorXd::Zero(3 * _nbeads *_nframes);

        // in case of constrained least squares smoothing conditions
        // are assigned to matrix _B_constr
        FmatchAssignSmoothCondsToMatrix(_B_constr);
    } else { // Simple Least Squares

        cout << "\nUsing simple Least Squares! " << endl;
        // assign _least_sq_offset
        _least_sq_offset = _line_cntr;

        // resize matrix _A
        _A=Eigen::MatrixXd::Zero(_line_cntr + 3 * _nbeads *_nframes, _col_cntr);
        // resize vector _b
        _b=Eigen::VectorXd::Zero(_line_cntr + 3 * _nbeads *_nframes); 

        // in case of simple least squares smoothing conditions
        // are assigned to matrix _A
        FmatchAssignSmoothCondsToMatrix(_A);
        // clear _b (only necessary in simple least squares)
        _b.setZero();
    }
    // resize and clear _x
<<<<<<< HEAD
    _x.resize(_col_cntr);
    _x.clear();    
=======
    _x=Eigen::VectorXd::Zero(_col_cntr);
>>>>>>> 723e8427

    if(_has_existing_forces) {
        _top_force.CopyTopologyData(top);
        _trjreader_force = TrjReaderFactory().Create(_op_vm["trj-force"].as<string>());
        if(_trjreader_force == NULL)
            throw runtime_error(string("input format not supported: ") + _op_vm["trj-force"].as<string>());
        // open the trajectory
        _trjreader_force->Open(_op_vm["trj-force"].as<string>());
        // read in first frame
        _trjreader_force->FirstFrame(_top_force);
    }
}

CGForceMatching::SplineInfo::SplineInfo(int index, bool bonded_, int matr_pos_, Property *options) 
{
    // initialize standard data
    splineIndex = index;
    _options = options;
    splineName = options->get("name").value();
    bonded = bonded_;
    //in general natural boundary conditions are used for splines (default is no)
    periodic = 0;
    //check if non-bonded 3-body interaction or not (default is no)
    threebody = 0;
    //initialize additional parameters for threebody interactions
    //(values of Molinero water potential)
    a = 0.37; //(0.37 nm)
    sigma = 1; //(dimensionless)
    gamma = 0.12; //(0.12 nm = 1.2 Ang)

    // get non-bonded information
    if (!bonded) {
        //check if option threebody exists
        if (options->exists("threebody")) {
            threebody = options->get("threebody").as<bool>();            
        }                
        //check if threebody interaction or not
        if (threebody){
            type1 = options->get("type1").value();
            type2 = options->get("type2").value();
            type3 = options->get("type3").value();
            //read in additional parameters for threebody interactions
            if (options->exists("fmatch.a")) {
                a = options->get("fmatch.a").as<double>();            
            }            
            if (options->exists("fmatch.sigma")) {
                sigma = options->get("fmatch.sigma").as<double>();            
            }                        
            if (options->exists("fmatch.gamma")) {
                gamma = options->get("fmatch.gamma").as<double>();            
            }                        
        }
        //if not threebody only read in the two bead types
        if (!threebody){
            type1 = options->get("type1").value();
            type2 = options->get("type2").value();             
        }        
    }
    if (bonded) {
        //check if option periodic exists
        if (options->exists("fmatch.periodic")) {
            periodic = options->get("fmatch.periodic").as<bool>();
            // set cubic spline Spline boundary conditions to periodic 
            Spline.setBCInt(1);            
        }        
    }
    std::cout << "a: " << a << " ,sigma: " << sigma << " ,gamma: " << gamma << std::endl;

    // initialize the grid
    double grid_min = options->get("fmatch.min").as<double>();
    double grid_max = options->get("fmatch.max").as<double>();
    double grid_step = options->get("fmatch.step").as<double>();

    // GenerateGrid returns number of grid points. We subtract 1 to get
    // the number of spline functions
    num_gridpoints = Spline.GenerateGrid(grid_min, grid_max, grid_step);
    num_splinefun = num_gridpoints - 1;

    cout << "Number of spline functions for the interaction " << splineName << ":" << num_splinefun << endl;

    matr_pos = matr_pos_;

    // initialize grid for block averaging
    dx_out = options->get("fmatch.out_step").as<double>();
    // number of output grid points
    num_outgrid = 1 + (int)((grid_max-grid_min)/dx_out);
<<<<<<< HEAD
    result.resize(num_outgrid, false);
    result.clear();
    error.resize(num_outgrid, false);
    error.clear();
    resSum.resize(num_outgrid, false);
    resSum.clear();
    resSum2.resize(num_outgrid, false);
    resSum2.clear();
    
    //Only if threebody interaction, the derivatives are explicitly calculated
    if (threebody){
        resultDer.resize(num_outgrid, false);
        resultDer.clear(); 
        errorDer.resize(num_outgrid, false);
        errorDer.clear();
        resSumDer.resize(num_outgrid, false);
        resSumDer.clear();
        resSumDer2.resize(num_outgrid, false);
        resSumDer2.clear();        
    }
    
    block_res_f.resize(num_gridpoints, false);
    block_res_f2.resize(num_gridpoints, false);
=======
    result=Eigen::VectorXd::Zero(num_outgrid);
    error=Eigen::VectorXd::Zero(num_outgrid);
    resSum=Eigen::VectorXd::Zero(num_outgrid);
    resSum2=Eigen::VectorXd::Zero(num_outgrid);
    block_res_f=Eigen::VectorXd::Zero(num_outgrid);
    block_res_f2=Eigen::VectorXd::Zero(num_outgrid);
>>>>>>> 723e8427

}
void CGForceMatching::EndEvaluate()
{
<<<<<<< HEAD
    cout << "\nWe are done, thank you very much!" << endl;
    if(_has_existing_forces) {
         _trjreader_force->Close();
        delete _trjreader_force;
    }
}

void CGForceMatching::WriteOutFiles()
{
=======
>>>>>>> 723e8427
    // sanity check
    if (_nblocks == 0) {
        cerr << "\nERROR in CGForceMatching::EndEvaluate - No blocks have been processed so far" << endl;
        cerr << "It might be that you are using trajectory, which is smaller than needed for one block" << endl;
        cerr << "Check your input!" << endl;
        exit(-1);
    }
     
    cout << "\nWe are done, thank you very much!" << endl;
    if(_has_existing_forces) {
        _trjreader_force->Close();
        delete _trjreader_force;
    }
}

void CGForceMatching::WriteOutFiles()
{
    string file_extension = ".force";
    string file_extension_pot = ".pot";
    string file_name;
    string file_nameDer;
    Table force_tab;
    Table force_tabDer;

    // table with error column
    force_tab.SetHasYErr(true);
    force_tabDer.SetHasYErr(true);

    SplineContainer::iterator is;

    for (is = _splines.begin(); is != _splines.end(); ++is) {
        // construct meaningful outfile name
        file_name = (*is)->splineName;
        
        // resize table
<<<<<<< HEAD
        force_tab.resize((*is)->num_outgrid, false);
        
        //If not threebody, the result represents the force
        if ( !((*is)->threebody) ){   
            file_name = file_name + file_extension;
            // print output file names on stdout
            cout << "Updating file: " << file_name << endl;   
        }
        
        //If threebody interaction, the result represents the potential and (-1) the derivative represents the force
        //Only then, the derivatives are explicitly calculated
        if ((*is)->threebody){   
            file_name = file_name + file_extension_pot;
            file_nameDer = (*is)->splineName;
            file_nameDer = file_nameDer + file_extension;
            
            force_tabDer.resize((*is)->num_outgrid, false);         
            // print output file names on stdout
            cout << "Updating files: " << file_name << " and: " << file_nameDer << endl;                
        }
=======
        force_tab.resize((*is)->num_outgrid);

        // print output file names on stdout
        cout << "Updating file: " << file_name << endl;
>>>>>>> 723e8427

        // loop over output grid points
        for (int i = 0; i < (*is)->num_outgrid; i++) {
            // average value
            (*is)->result[i] = (*is)->resSum[i] / _nblocks;
            // standard deviation of the average
            (*is)->error[i] = sqrt( ((*is)->resSum2[i] / _nblocks - (*is)->result[i] * (*is)->result[i])/_nblocks );
            
            //Only if threebody interaction, the derivatives are explicitly calculated
            if ((*is)->threebody){
                // average value
                (*is)->resultDer[i] = (*is)->resSumDer[i] / _nblocks;
                // standard deviation of the average
                (*is)->errorDer[i] = sqrt( ((*is)->resSumDer2[i] / _nblocks - (*is)->resultDer[i] * (*is)->resultDer[i])/_nblocks );
            }
        }

        // first output point = first grid point
        double out_x = (*is)->Spline.getGridPoint(0);
        // loop over output grid
        for (int i = 0; i < (*is)->num_outgrid; i++) {
            
            //If not threebody the result is (-1) the force
            if ( !((*is)->threebody) ){                            
                // put point, result, flag and accuracy at point out_x into the table
                force_tab.set(i, out_x, (-1.0) * (*is)->result[i], 'i', (*is)->error[i]);
            }            
            
            //If threebody interaction, force_tab represents the potential (-1) which is the Antiderivative of the force
            //Only if threebody interaction, the derivatives are explicitly calculated            
            if ((*is)->threebody){       
                // put point, result, flag and accuracy at point out_x into the table
                force_tab.set(i, out_x, (+1.0) * (*is)->result[i], 'i', (*is)->error[i]);
                force_tabDer.set(i, out_x, (-1.0) * (*is)->resultDer[i], 'i', (*is)->errorDer[i]);
            }
            
            // update out_x for the next iteration
            out_x += (*is)->dx_out;
        }
        // save table in the file
        force_tab.Save(file_name);
                
        // clear the table for the next spline
        force_tab.clear();

        //Only if threebody interaction, the derivatives are explicitly calculated            
        if ((*is)->threebody){  
            force_tabDer.Save(file_nameDer);
            // clear the table for the next spline
            force_tabDer.clear();
        }
    }
}

void CGForceMatching::EvalConfiguration(Topology *conf, Topology *conf_atom) 
{
    SplineContainer::iterator spiter;
    if(conf->BeadCount() == 0)
        throw std::runtime_error("CG Topology has 0 beads, check your mapping file!");
    if(_has_existing_forces) {
        if(conf->BeadCount() != _top_force.BeadCount())
            throw std::runtime_error("number of beads in topology and force topology does not match");
        for(int i=0; i<conf->BeadCount(); ++i) {            
            conf->getBead(i)->F() -= _top_force.getBead(i)->getF();
            vec d = conf->getBead(i)->getPos() - _top_force.getBead(i)->getPos();                        
            if(abs(d) > _dist){//default is 1e-5, otherwise it can be a too strict criterion
                throw std::runtime_error("One or more bead positions in mapped and reference force trajectory differ by more than 1e-5");
            }
        }
    }  

    for (spiter = _splines.begin(); spiter != _splines.end(); ++spiter) {
        SplineInfo *sinfo = *spiter;
        if (sinfo->bonded) // bonded interaction
            EvalBonded(conf, sinfo);
        else // non-bonded interaction
            //check if threebody interaction or not
            if (sinfo->threebody){
                EvalNonbonded_Threebody(conf, sinfo);
            }
            else{
                EvalNonbonded(conf, sinfo);
            }
    }
    
    // loop for the forces vector: 
    // hack, chage the Has functions..
    if (conf->getBead(0)->HasF()) {
        vec Force(0., 0., 0.);
        for (int iatom = 0; iatom < _nbeads; ++iatom) {
            Force = conf->getBead(iatom)->getF();               
            _b(_least_sq_offset + 3 * _nbeads * _frame_counter + iatom) = Force.x();
            _b(_least_sq_offset + 3 * _nbeads * _frame_counter + _nbeads + iatom) = Force.y();
            _b(_least_sq_offset + 3 * _nbeads * _frame_counter + 2 * _nbeads + iatom) = Force.z();
        }
    } else {
        cerr << "\nERROR in csg_fmatch::EvalConfiguration - No forces in figuration!\n" << endl;
        exit(-1);
    }
    // update the frame counter
    _frame_counter += 1; 

    if (_frame_counter % _nframes == 0) { // at this point we processed _nframes frames, which is enough for one block
        // update block counter
        _nblocks++;
        // solve FM equations and accumulate the result
        FmatchAccumulateData();
        // print status information
        cout << "\nBlock No" << _nblocks << " done!" << endl;
        // write results to output files
        WriteOutFiles();

        // we must count frames from zero again for the next block
        _frame_counter = 0;
        if (_constr_least_sq) { //Constrained Least Squares
            // Matrices should be cleaned after each block is evaluated
            _A.setZero();
            _b.setZero();
            // clear and assign smoothing conditions to _B_constr
            FmatchAssignSmoothCondsToMatrix(_B_constr);
        } else { // Simple Least Squares
            // Matrices should be cleaned after each block is evaluated            
            // clear and assign smoothing conditions to _A
            FmatchAssignSmoothCondsToMatrix(_A);
            _b.setZero();
        }
    }
    if(_has_existing_forces)
        _trjreader_force->NextFrame(_top_force);
}

void CGForceMatching::FmatchAccumulateData() 
{
<<<<<<< HEAD
    _x.clear();
    
=======
>>>>>>> 723e8427
    if (_constr_least_sq) { // Constrained Least Squares
        
        // Solving linear equations system
<<<<<<< HEAD
        ub::matrix<double> B_constr = _B_constr;        
        votca::tools::linalg_constrained_qrsolve(_x, _A, _b, B_constr);
        _x = -_x;        

=======
        votca::tools::linalg_constrained_qrsolve(_x, _A, _b, _B_constr);
>>>>>>> 723e8427
    } else { // Simple Least Squares
        
        Eigen::HouseholderQR<Eigen::MatrixXd> dec(_A);
        _x=dec.solve(_b);
        Eigen::VectorXd residual=_b-_A*_x;
        // calculate FM residual - quality of FM
        // FM residual is initially calculated in (kJ/(mol*nm))^2
        double fm_resid = residual.cwiseAbs2().sum();

        // strange number is units conversion -> now (kcal/(mol*angstrom))^2
        fm_resid /= 3 * _nbeads * _frame_counter * 1750.5856;

        cout << endl;
        cout << "#### Force matching residual ####" << endl;
        cout << "     Chi_2 = " << fm_resid << endl;
        cout << "#################################" << endl;
        cout << endl;
    }

    SplineContainer::iterator is;
    for (is = _splines.begin(); is != _splines.end(); ++is) {
        int &mp = (*is)->matr_pos;
        int &ngp = (*is)->num_gridpoints;

        // _x contains results for all splines. Here we cut the results for one spline
        for (int i = 0; i < ngp; i++) {
            (*is)->block_res_f[i] = _x[ i + mp ];
            (*is)->block_res_f2[i] = _x[ i + mp + ngp];
        }
        // result cutted before is assigned to the corresponding spline
        (*is)->Spline.setSplineData((*is)->block_res_f, (*is)->block_res_f2);

        // first output point = first grid point
        double out_x = (*is)->Spline.getGridPoint(0);

        // point in the middle of the output grid for printing debug information
        int grid_point_debug = (*is)->num_outgrid / 2;

        // loop over output grid
        for (int i = 0; i < (*is)->num_outgrid; i++) {
            // update resSum (add result of a particular block)
            (*is)->resSum[i] += (*is)->Spline.Calculate(out_x);
            // update resSum2 (add result of a particular block)
            (*is)->resSum2[i] += (*is)->Spline.Calculate(out_x) * (*is)->Spline.Calculate(out_x);

            //Only if threebody interaction, the derivatives are explicitly calculated
            if ((*is)->threebody){
                (*is)->resSumDer[i] += (*is)->Spline.CalculateDerivative(out_x);
                // update resSumDer2 (add result of a particular block)
                (*is)->resSumDer2[i] += (*is)->Spline.CalculateDerivative(out_x) * (*is)->Spline.CalculateDerivative(out_x);
            }

            // print useful debug information
            if (i == grid_point_debug) cout << "This should be a number: " << (*is)->Spline.Calculate(out_x) << " " << endl;

            // output point for the next iteration
            out_x += (*is)->dx_out;
        }
    }
}

void CGForceMatching::FmatchAssignSmoothCondsToMatrix(Eigen::MatrixXd &Matrix)
{
// This function assigns Spline smoothing conditions to the Matrix.
// For the simple least squares the function is used for matrix _A
// For constrained least squares - for matrix _B_constr
    int line_tmp, col_tmp;
    line_tmp = 0;
    col_tmp = 0;

    Matrix.setZero();

    SplineContainer::iterator is;
    for (is = _splines.begin(); is != _splines.end(); ++is) {
        int sfnum = (*is)->num_splinefun;
        (*is)->Spline.AddBCToFitMatrix(Matrix, line_tmp, col_tmp);
        //if periodic potential, one additional constraint has to be taken into account!
        if ((*is)->periodic != 0){
            (*is)->Spline.AddBCSumZeroToFitMatrix(Matrix, line_tmp, col_tmp);
            //update counter
            line_tmp += 1;
        }

        
        // update counters
        line_tmp += sfnum + 1;
        col_tmp += 2 * (sfnum + 1);
    }
}

void CGForceMatching::LoadOptions(const string &file) 
{
    load_property_from_xml(_options, file);
    _bonded = _options.Select("cg.bonded");
    _nonbonded = _options.Select("cg.non-bonded");
}

void CGForceMatching::EvalBonded(Topology *conf, SplineInfo *sinfo) 
{
    std::list<Interaction *> interList;
    std::list<Interaction *>::iterator interListIter;

    interList = conf->InteractionsInGroup(sinfo->splineName);

    for (interListIter = interList.begin(); interListIter != interList.end(); ++interListIter) {

        int beads_in_int = (*interListIter)->BeadCount(); // 2 for bonds, 3 for angles, 4 for dihedrals

        CubicSpline &SP = sinfo->Spline;

        int &mpos = sinfo->matr_pos;

        double var = (*interListIter)->EvaluateVar(*conf); // value of bond, angle, or dihedral

        for (int loop = 0; loop < beads_in_int; loop++) {
            int ii = (*interListIter)->getBeadId(loop);
            vec gradient = (*interListIter)->Grad(*conf, loop);

            SP.AddToFitMatrix(_A, var,
                    _least_sq_offset + 3 * _nbeads * _frame_counter + ii, mpos, -gradient.x());
            SP.AddToFitMatrix(_A, var,
                    _least_sq_offset + 3 * _nbeads * _frame_counter + _nbeads + ii, mpos, -gradient.y());
            SP.AddToFitMatrix(_A, var,
                    _least_sq_offset + 3 * _nbeads * _frame_counter + 2 * _nbeads + ii, mpos, -gradient.z());
        }
    }
}

void CGForceMatching::EvalNonbonded(Topology *conf, SplineInfo *sinfo) 
{

    // generate the neighbour list
    NBList *nb;

    bool gridsearch=false;

    if(_options.exists("cg.nbsearch")) {
        if(_options.get("cg.nbsearch").as<string>() == "grid")
            gridsearch=true;
        else if(_options.get("cg.nbsearch").as<string>() == "simple")
            gridsearch=false;
        else throw std::runtime_error("cg.nbsearch invalid, can be grid or simple");
    }
    if(gridsearch)
        nb = new NBListGrid();
    else
        nb = new NBList();

    nb->setCutoff(sinfo->_options->get("fmatch.max").as<double>()); // implement different cutoffs for different interactions!

    // generate the bead lists
    BeadList beads1, beads2;
    beads1.Generate(*conf, sinfo->type1);
    beads2.Generate(*conf, sinfo->type2);

    // is it same types or different types?
    if (sinfo->type1 == sinfo->type2)
        nb->Generate(beads1, true);
    else
        nb->Generate(beads1, beads2, true);

    NBList::iterator pair_iter;
    // iterate over all pairs
    for (pair_iter = nb->begin(); pair_iter != nb->end(); ++pair_iter) {
        int iatom = (*pair_iter)->first->getId();
        int jatom = (*pair_iter)->second->getId();        
        double var = (*pair_iter)->dist();
        vec gradient = (*pair_iter)->r();
        gradient.normalize();

        CubicSpline &SP = sinfo->Spline;

        int &mpos = sinfo->matr_pos;

        // add iatom
        SP.AddToFitMatrix(_A, var,
                _least_sq_offset + 3 * _nbeads * _frame_counter + iatom, mpos, gradient.x());
        SP.AddToFitMatrix(_A, var,
                _least_sq_offset + 3 * _nbeads * _frame_counter + _nbeads + iatom, mpos, gradient.y());
        SP.AddToFitMatrix(_A, var,
                _least_sq_offset + 3 * _nbeads * _frame_counter + 2 * _nbeads + iatom, mpos, gradient.z());

        // add jatom 
        SP.AddToFitMatrix(_A, var,
                _least_sq_offset + 3 * _nbeads * _frame_counter + jatom, mpos, -gradient.x());
        SP.AddToFitMatrix(_A, var,
                _least_sq_offset + 3 * _nbeads * _frame_counter + _nbeads + jatom, mpos, -gradient.y());
        SP.AddToFitMatrix(_A, var,
                _least_sq_offset + 3 * _nbeads * _frame_counter + 2 * _nbeads + jatom, mpos, -gradient.z());
    }
    delete nb;
}

void CGForceMatching::EvalNonbonded_Threebody(Topology *conf, SplineInfo *sinfo) 
{
    //so far option gridsearch ignored. Only simple search

    // generate the neighbour list    
    NBList_3Body *nb; 
    
    bool gridsearch=false;    
    
    if(_options.exists("cg.nbsearch")) {
    if(_options.get("cg.nbsearch").as<string>() == "grid")
        gridsearch=true;
    else if(_options.get("cg.nbsearch").as<string>() == "simple")
        gridsearch=false;
    else throw std::runtime_error("cg.nbsearch invalid, can be grid or simple");
    }
    if(gridsearch)
        nb = new NBListGrid_3Body();
    else
        nb = new NBList_3Body();
    //nb = new NBList_3Body();    
    
    nb->setCutoff(sinfo->a); // implement different cutoffs for different interactions!
    //Here, a is the distance between two beads of a triple, where the 3-body interaction is zero
    
    // generate the bead lists
    BeadList beads1, beads2, beads3;
    beads1.Generate(*conf, sinfo->type1);
    beads2.Generate(*conf, sinfo->type2);
    beads3.Generate(*conf, sinfo->type3);
    
    //check if type1 and type2 are the same
    if (sinfo->type1 == sinfo->type2){
        //if all three types are the same
        if (sinfo->type2 == sinfo->type3){        
            nb->Generate(beads1, true);
        }
        //if type2 and type3 are different, use the Generate function for 2 bead types
        if (sinfo->type2 != sinfo->type3){           
            nb->Generate(beads1, beads3, true); 
        }
    }
    //if type1 != type2
    if (sinfo->type1 != sinfo->type2){   
        //if the last two types are the same, use Generate function with them as the first two bead types
        //Neighborlist_3body is constructed in a way that the two equal bead types have two be the first 2 types
        if (sinfo->type2 == sinfo->type3){
            nb->Generate(beads1, beads2, true);         
        }
        if (sinfo->type2 != sinfo->type3){
            //type1 = type3 !=type2
            if (sinfo->type1 == sinfo->type3){          
                nb->Generate(beads2, beads1, true);
            }
            //type1 != type2 != type3
            if (sinfo->type1 != sinfo->type3){              
                nb->Generate(beads1, beads2, beads3, true);
            }
        }
    }
    
    NBList_3Body::iterator triple_iter;
    // iterate over all triples
    for (triple_iter = nb->begin(); triple_iter != nb->end(); ++triple_iter){
        int iatom = (*triple_iter)->bead1()->getId();
        int jatom = (*triple_iter)->bead2()->getId();
        int katom = (*triple_iter)->bead3()->getId();        
        double distij = (*triple_iter)->dist12();
        double distik = (*triple_iter)->dist13();        
        vec rij  = (*triple_iter)->r12();
        vec rik  = (*triple_iter)->r13();
        
        double gamma_sigma = (sinfo->gamma)*(sinfo->sigma);
        double denomij = (distij-(sinfo->a)*(sinfo->sigma));
        double denomik = (distik-(sinfo->a)*(sinfo->sigma));
        double expij = exp(gamma_sigma/denomij);
        double expik = exp(gamma_sigma/denomik);
        
        //std::cout << "iatom: " << iatom << " , jatom: " << jatom << " , katom: " << katom << std::endl;
        
        vec gradient1,gradient2;
        
        CubicSpline &SP = sinfo->Spline;

        int &mpos = sinfo->matr_pos;
        
        double var = acos(rij*rik/sqrt((rij*rij) * (rik*rik)));
        
        double acos_prime = 1.0 / (sqrt(1 - (rij*rik) * (rij*rik)/( distij * distik * distij * distik ) ));
        
        //evaluate gradient1 and gradient2 for iatom:        
        //gradient1 = (-grad_i theta) * exp()*exp()
        gradient1 = acos_prime * ( (rij+rik)/(distij * distik) - (rij * rik) * ((rik*rik) * rij + (rij*rij) * rik ) / ( distij*distij*distij*distik*distik*distik ) ) * expij*expik;
        //gradient2
        gradient2 = ( (rij/distij)*( gamma_sigma/(denomij*denomij) )+ (rik/distik)*( gamma_sigma/(denomik*denomik) ) )*expij*expik;   
        
        // add iatom
        SP.AddToFitMatrix(_A, var,
                _least_sq_offset + 3 * _nbeads * _frame_counter + iatom, mpos, -gradient1.x(), -gradient2.x());
        SP.AddToFitMatrix(_A, var,
                _least_sq_offset + 3 * _nbeads * _frame_counter + _nbeads + iatom, mpos, -gradient1.y(), -gradient2.y());
        SP.AddToFitMatrix(_A, var,
                _least_sq_offset + 3 * _nbeads * _frame_counter + 2 * _nbeads + iatom, mpos, -gradient1.z(), -gradient2.z());
        
        //evaluate gradient1 and gradient2 for jatom:        
        //gradient1 = (-grad_j theta) * exp()*exp()
        gradient1 = acos_prime * (-rik / ( distij*distik ) +  (rij*rik) * rij / ( distik*distij*distij*distij ) ) * expij*expik;
        //gradient2
        gradient2 = ( (rij/distij)*( -1.0*gamma_sigma/(denomij*denomij) ) )*expij*expik;
        
        // add jatom
        SP.AddToFitMatrix(_A, var,
                _least_sq_offset + 3 * _nbeads * _frame_counter + jatom, mpos, -gradient1.x(), -gradient2.x());
        SP.AddToFitMatrix(_A, var,
                _least_sq_offset + 3 * _nbeads * _frame_counter + _nbeads + jatom, mpos, -gradient1.y(), -gradient2.y());
        SP.AddToFitMatrix(_A, var,
                _least_sq_offset + 3 * _nbeads * _frame_counter + 2 * _nbeads + jatom, mpos, -gradient1.z(), -gradient2.z());
        
        //evaluate gradient1 and gradient2 for katom:        
        //gradient1 = (-grad_k theta) * exp()*exp()
        gradient1 = acos_prime * (-rij / ( distij*distik ) +  (rij*rik) * rik / ( distij*distik*distik*distik ) ) * expij*expik;
        //gradient2
        gradient2 = ( (rik/distik)*( -1.0*gamma_sigma/(denomik*denomik) ) )*expij*expik;    
        
        // add jatom
        SP.AddToFitMatrix(_A, var,
                _least_sq_offset + 3 * _nbeads * _frame_counter + katom, mpos, -gradient1.x(), -gradient2.x());
        SP.AddToFitMatrix(_A, var,
                _least_sq_offset + 3 * _nbeads * _frame_counter + _nbeads + katom, mpos, -gradient1.y(), -gradient2.y());
        SP.AddToFitMatrix(_A, var,
                _least_sq_offset + 3 * _nbeads * _frame_counter + 2 * _nbeads + katom, mpos, -gradient1.z(), -gradient2.z());
    }
    delete nb;        
    
}<|MERGE_RESOLUTION|>--- conflicted
+++ resolved
@@ -149,12 +149,7 @@
         _b.setZero();
     }
     // resize and clear _x
-<<<<<<< HEAD
-    _x.resize(_col_cntr);
-    _x.clear();    
-=======
     _x=Eigen::VectorXd::Zero(_col_cntr);
->>>>>>> 723e8427
 
     if(_has_existing_forces) {
         _top_force.CopyTopologyData(top);
@@ -241,54 +236,25 @@
     dx_out = options->get("fmatch.out_step").as<double>();
     // number of output grid points
     num_outgrid = 1 + (int)((grid_max-grid_min)/dx_out);
-<<<<<<< HEAD
-    result.resize(num_outgrid, false);
-    result.clear();
-    error.resize(num_outgrid, false);
-    error.clear();
-    resSum.resize(num_outgrid, false);
-    resSum.clear();
-    resSum2.resize(num_outgrid, false);
-    resSum2.clear();
-    
-    //Only if threebody interaction, the derivatives are explicitly calculated
-    if (threebody){
-        resultDer.resize(num_outgrid, false);
-        resultDer.clear(); 
-        errorDer.resize(num_outgrid, false);
-        errorDer.clear();
-        resSumDer.resize(num_outgrid, false);
-        resSumDer.clear();
-        resSumDer2.resize(num_outgrid, false);
-        resSumDer2.clear();        
-    }
-    
-    block_res_f.resize(num_gridpoints, false);
-    block_res_f2.resize(num_gridpoints, false);
-=======
     result=Eigen::VectorXd::Zero(num_outgrid);
     error=Eigen::VectorXd::Zero(num_outgrid);
     resSum=Eigen::VectorXd::Zero(num_outgrid);
-    resSum2=Eigen::VectorXd::Zero(num_outgrid);
+    resSum2=Eigen::VectorXd::Zero(num_outgrid);   
+    
+    //Only if threebody interaction, the derivatives are explicitly calculated
+    if (threebody){
+        resultDer=Eigen::VectorXd::Zero(num_outgrid); 
+        errorDer=Eigen::VectorXd::Zero(num_outgrid);
+        resSumDer=Eigen::VectorXd::Zero(num_outgrid);
+        resSumDer2=Eigen::VectorXd::Zero(num_outgrid);
+    }
+    
     block_res_f=Eigen::VectorXd::Zero(num_outgrid);
-    block_res_f2=Eigen::VectorXd::Zero(num_outgrid);
->>>>>>> 723e8427
+    block_res_f2=Eigen::VectorXd::Zero(num_outgrid); 
 
 }
 void CGForceMatching::EndEvaluate()
 {
-<<<<<<< HEAD
-    cout << "\nWe are done, thank you very much!" << endl;
-    if(_has_existing_forces) {
-         _trjreader_force->Close();
-        delete _trjreader_force;
-    }
-}
-
-void CGForceMatching::WriteOutFiles()
-{
-=======
->>>>>>> 723e8427
     // sanity check
     if (_nblocks == 0) {
         cerr << "\nERROR in CGForceMatching::EndEvaluate - No blocks have been processed so far" << endl;
@@ -324,8 +290,7 @@
         file_name = (*is)->splineName;
         
         // resize table
-<<<<<<< HEAD
-        force_tab.resize((*is)->num_outgrid, false);
+        force_tab.resize((*is)->num_outgrid);
         
         //If not threebody, the result represents the force
         if ( !((*is)->threebody) ){   
@@ -341,16 +306,10 @@
             file_nameDer = (*is)->splineName;
             file_nameDer = file_nameDer + file_extension;
             
-            force_tabDer.resize((*is)->num_outgrid, false);         
+            force_tabDer.resize((*is)->num_outgrid);         
             // print output file names on stdout
             cout << "Updating files: " << file_name << " and: " << file_nameDer << endl;                
         }
-=======
-        force_tab.resize((*is)->num_outgrid);
-
-        // print output file names on stdout
-        cout << "Updating file: " << file_name << endl;
->>>>>>> 723e8427
 
         // loop over output grid points
         for (int i = 0; i < (*is)->num_outgrid; i++) {
@@ -484,22 +443,9 @@
 
 void CGForceMatching::FmatchAccumulateData() 
 {
-<<<<<<< HEAD
-    _x.clear();
-    
-=======
->>>>>>> 723e8427
-    if (_constr_least_sq) { // Constrained Least Squares
-        
-        // Solving linear equations system
-<<<<<<< HEAD
-        ub::matrix<double> B_constr = _B_constr;        
+    if (_constr_least_sq) { // Constrained Least Squares        
+        // Solving linear equations system   
         votca::tools::linalg_constrained_qrsolve(_x, _A, _b, B_constr);
-        _x = -_x;        
-
-=======
-        votca::tools::linalg_constrained_qrsolve(_x, _A, _b, _B_constr);
->>>>>>> 723e8427
     } else { // Simple Least Squares
         
         Eigen::HouseholderQR<Eigen::MatrixXd> dec(_A);
